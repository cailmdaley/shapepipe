<<<<<<< HEAD
name: shapepipe_v1.4
=======
# ShapePipe Production Environment
# --------------------------------
# This environment should be used for any production runs of ShapePipe 
# (i.e. anything that could be published). All packages are pinned to
# specific versions to maximise the reproducibility of the results.
# This environment should be updated for each release of ShapePipe.
name: shapepipe
>>>>>>> 925ae5b3
channels:
  - conda-forge
dependencies:
  - python=3.9
  - pip>=21.2.4
  - astromatic-psfex==3.21.1
  - astromatic-source-extractor==2.25.0
  - astropy==5.2
  - automake
  - autoconf
  - cmake
  - galsim
  - joblib
  - libtool
  - matplotlib==3.8.4
  - numba==0.58.1
  - numpy==1.26.4
  - pip:
    - cs_util==0.1
    - modopt
    - PyQt5
    - pyqtgraph
    - reproject
    - shear_psf_leakage
    - skaha
    - sip_tpv
    - sf_tools
    - sqlitedict
    - termcolor
    - tqdm
    - treecorr
    - git+https://github.com/aguinot/ngmix@stable_version
    - git+https://github.com/tobias-liaudat/Stile@v0.1<|MERGE_RESOLUTION|>--- conflicted
+++ resolved
@@ -1,14 +1,10 @@
-<<<<<<< HEAD
 name: shapepipe_v1.4
-=======
 # ShapePipe Production Environment
 # --------------------------------
 # This environment should be used for any production runs of ShapePipe 
 # (i.e. anything that could be published). All packages are pinned to
 # specific versions to maximise the reproducibility of the results.
 # This environment should be updated for each release of ShapePipe.
-name: shapepipe
->>>>>>> 925ae5b3
 channels:
   - conda-forge
 dependencies:

--- conflicted
+++ resolved
@@ -23,17 +23,10 @@
 # RUN_LOG_NAME (optional) default is shapepipe_runs
 ; RUN_LOG_NAME = my_shapepipe_run_log
 # INPUT_DIR (required) must be a valid directory containing input files for the first module
-<<<<<<< HEAD
-INPUT_DIR = /home/guinot/ShapePipe_dir/singles
-; INPUT_DIR = last,python_example
-# OUTPUT_DIR (required) must be a valid directory to write the pipeline output files
-OUTPUT_DIR = /home/guinot/ShapePipe_dir/output_singles
-=======
 INPUT_DIR = /home/guinot/ShapePipe_dir/singles2
 ; INPUT_DIR = last,python_example
 # OUTPUT_DIR (required) must be a valid directory to write the pipeline output files
 OUTPUT_DIR = /home/guinot/ShapePipe_dir/output_singles2
->>>>>>> 364f7db1
 # FILE_PATTERN (opional) list of string patterns to identify input files
 FILE_PATTERN = image,weight,flag
 # FILE_EXT (opional) list of string extensions to identify input files

--- conflicted
+++ resolved
@@ -12,12 +12,7 @@
 ## ShapePipe execution options
 [EXECUTION]
 # MODULE (required) must be a valid module runner name (or a comma separated list of names)
-<<<<<<< HEAD
-MODULE = python_example, execute_example
-; MODE = mpi
-=======
 MODULE = python_example, serial_example, execute_example
->>>>>>> c613f5c1
 
 ## ShapePipe file handling options
 [FILE]
@@ -53,10 +48,6 @@
 ## Module options
 [PYTHON_EXAMPLE]
 MESSAGE = The obtained value is:
-<<<<<<< HEAD
-FILE_PATTERN = numb, letters
-=======
 
 [SERIAL_EXAMPLE]
-ADD_INPUT_DIR = ./example/data
->>>>>>> c613f5c1
+ADD_INPUT_DIR = ./example/data
--- conflicted
+++ resolved
@@ -2,13 +2,8 @@
 
 """SPLIT EXP RUNNER
 
-<<<<<<< HEAD
-This module splits the different CCD's hdu of a single exposure into separate
-files.
-=======
 This module splits the different CCDs (= hdus in FITS files) of a
 single exposure into separate files.
->>>>>>> 2128a07a
 
 :Author: Axel Guinot
 

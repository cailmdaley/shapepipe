"""MASK.

This module contains a class to create star mask for an image.

:Authors: Axel Guinot, Martin Kilbinger

"""

import os
import re

import numpy as np
from astropy import units, wcs
from astropy.coordinates import SkyCoord
from astropy.io import fits

from shapepipe.pipeline import file_io
from shapepipe.pipeline.config import CustomParser
from shapepipe.pipeline.execute import execute
from shapepipe.utilities.file_system import mkdir


class Mask(object):
    """Mask.

    Class to create mask based on a star catalogue.

    Parameters
    ----------
    image_path : str
        Path to image (FITS format)
    weight_path : str
        Path to the weight image (FITS format)
    image_prefix : str
        Prefix to input image name, specify as ``'none'`` for no prefix
    image_num : str
        File number identified
    config_filepath : str
        Path to the ``.mask`` config file
    output_dir : str
        Path to the output directory
    w_log : logging.Logger
        Log file
    path_external_flag : str, optional
        Path to external flag file, default is ``None`` (not used)
    outname_base : str, optional
       Output file name base, default is ``flag``
    star_cat_path : str, optional
        Path to external star catalogue, default is ``None`` (not used;
        instead the star catalogue is produced on the fly at run time)
    hdu : int, optional
        HDU number, default is ``0``

    """

    def __init__(
        self,
        image_path,
        weight_path,
        image_prefix,
        image_num,
        config_filepath,
        output_dir,
        w_log,
        path_external_flag=None,
        outname_base='flag',
        star_cat_path=None,
        hdu=0,
    ):

        # Path to the image to mask
        self._image_fullpath = image_path

        # Path to the weight associated to the image
        self._weight_fullpath = weight_path

        # Input image prefix
        if (image_prefix.lower() != 'none') and (image_prefix != ''):
            self._img_prefix = f'{image_prefix}_'
        else:
            self._img_prefix = ''

        # File number identified
        self._img_number = image_num

        # Path to mask config file
        self._config_filepath = config_filepath

        # Path to the output directory
        self._output_dir = output_dir

        # Log file
        self._w_log = w_log

        # Path to an external flag file
        self._path_external_flag = path_external_flag

        # Output file base name
        self._outname_base = outname_base

        # Set external star catalogue path if given
        if star_cat_path is not None:
            self._star_cat_path = star_cat_path

        self._hdu = hdu

        # Read mask config file
        self._get_config()

        # Set parameters needed for the star detection
        self._set_image_coordinates()

        # Set error flag
        self._err = False

    def _get_config(self):
        """Get Config.

        Read the config file and set parameters.

        Raises
        ------
        ValueError
            If config file name is ``None``
        IOError
            If config file not found

        """
        if self._config_filepath is None:
            raise ValueError('No path to config file given')

        if not os.path.exists(self._config_filepath):
            raise IOError(
                f'Config file "{self._config_filepath}" not found'
            )

        conf = CustomParser()
        conf.read(self._config_filepath)

        self._config = {
            'PATH': {},
            'BORDER': {},
            'HALO': {},
            'SPIKE': {},
            'MESSIER': {},
            'NGC': {},
            'MD': {},
        }

        if conf.has_option('PROGRAM_PATH', 'WW_PATH'):
            self._config['PATH']['WW'] = (
                conf.getexpanded('PROGRAM_PATH', 'WW_PATH')
            )
        else:
            self._config['PATH']['WW'] = 'ww'
        self._config['PATH']['WW_configfile'] = (
            conf.getexpanded('PROGRAM_PATH', 'WW_CONFIG_FILE')
        )
        if conf.has_option('PROGRAM_PATH', 'CDSCLIENT_PATH'):
            self._config['PATH']['CDSclient'] = (
                conf.getexpanded('PROGRAM_PATH', 'CDSCLIENT_PATH')
            )
        elif self._star_cat_path is not None:
            self._config['PATH']['star_cat'] = self._star_cat_path
        else:
            raise ValueError(
                'Either [PROGRAM_PATH]:CDSCLIENT_PATH in the mask config file '
                + ' or a star catalogue as module input needs to be present'
            )

        self._config['PATH']['temp_dir'] = self._get_temp_dir_path(
            conf.getexpanded('OTHER', 'TEMP_DIRECTORY')
        )
        self._config['BORDER']['make'] = (
            conf.getboolean('BORDER_PARAMETERS', 'BORDER_MAKE')
        )
        if self._config['BORDER']['make']:
            self._config['BORDER']['width'] = (
                conf.getint('BORDER_PARAMETERS', 'BORDER_WIDTH')
            )
            self._config['BORDER']['flag'] = (
                conf.get('BORDER_PARAMETERS', 'BORDER_FLAG_VALUE')
            )

        for mask_shape in ['HALO', 'SPIKE']:

            self._config[mask_shape]['make'] = conf.getboolean(
                f'{mask_shape}_PARAMETERS',
                f'{mask_shape}_MAKE',
            )
            self._config[mask_shape]['individual'] = (
                conf.getboolean('OTHER', 'KEEP_INDIVIDUAL_MASK')
            )

            if self._config[mask_shape]['make']:

                self._config[mask_shape]['maskmodel_path'] = conf.getexpanded(
                    f'{mask_shape}_PARAMETERS',
                    f'{mask_shape}_MASKMODEL_PATH',
                )
                self._config[mask_shape]['mag_lim'] = conf.getfloat(
                    f'{mask_shape}_PARAMETERS',
                    f'{mask_shape}_MAG_LIM',
                )
                self._config[mask_shape]['scale_factor'] = conf.getfloat(
                    f'{mask_shape}_PARAMETERS',
                    f'{mask_shape}_SCALE_FACTOR',
                )
                self._config[mask_shape]['mag_pivot'] = conf.getfloat(
                    f'{mask_shape}_PARAMETERS',
                    f'{mask_shape}_MAG_PIVOT',
                )
                self._config[mask_shape]['flag'] = conf.getint(
                    f'{mask_shape}_PARAMETERS',
                    f'{mask_shape}_FLAG_VALUE',
                )

                if conf.getboolean('OTHER', 'KEEP_REG_FILE'):
                    reg_file = conf.getexpanded(
                        f'{mask_shape}_PARAMETERS',
                        f'{mask_shape}_REG_FILE',
                    )
                    self._config[mask_shape]['reg_file'] = (
                        f'{self._config["PATH"]["temp_dir"]}/'
                        + f'{re.split(".reg", reg_file)[0]}'
                        + f'{self._img_number}.reg'
                    )
                else:
                    self._config[mask_shape]['reg_file'] = None

        for mask_type in ['MESSIER', 'NGC']:

            self._config[mask_type]['make'] = conf.getboolean(
                f'{mask_type}_PARAMETERS',
                f'{mask_type}_MAKE'
            )

            if self._config[mask_type]['make']:
                self._config[mask_type]['cat_path'] = conf.getexpanded(
                    f'{mask_type}_PARAMETERS',
                    f'{mask_type}_CAT_PATH',
                )
                self._config[mask_type]['size_plus'] = conf.getfloat(
                    f'{mask_type}_PARAMETERS',
                    f'{mask_type}_SIZE_PLUS',
                )
                self._config[mask_type]['flag'] = conf.getint(
                    f'{mask_type}_PARAMETERS',
                    f'{mask_type}_FLAG_VALUE',
                )

        self._config['MD']['make'] = (
            conf.getboolean('MD_PARAMETERS', 'MD_MAKE')
        )

        if self._config['MD']['make']:
            self._config['MD']['thresh_flag'] = (
                conf.getfloat('MD_PARAMETERS', 'MD_THRESH_FLAG')
            )
            self._config['MD']['thresh_remove'] = (
                conf.getfloat('MD_PARAMETERS', 'MD_THRESH_REMOVE')
            )
            self._config['MD']['remove'] = (
                conf.getboolean('MD_PARAMETERS', 'MD_REMOVE')
            )

    def _set_image_coordinates(self):
        """Set Image Coordinates.

        Compute the image coordinates for matching with the star catalogue
        and star mask.

        """
        img = file_io.FITSCatalogue(self._image_fullpath, hdu_no=0)
        img.open()
        self._header = img.get_header()
        img_shape = img.get_data().shape
        img.close()
        del img

        self._wcs = wcs.WCS(self._header)

        # Compute field center

        # Note: get_data().shape corresponds to (n_y, n_x)
        pix_center = [img_shape[1] / 2.0, img_shape[0] / 2.0]
        wcs_center = self._wcs.all_pix2world([pix_center], 1)[0]
        self._fieldcenter = {}
        self._fieldcenter['pix'] = np.array(pix_center)
        self._fieldcenter['wcs'] = (
            SkyCoord(ra=wcs_center[0], dec=wcs_center[1], unit='deg')
        )

        # Get the four corners of the image
        corners = self._wcs.calc_footprint()
        self._corners_sc = SkyCoord(
            ra=corners[:, 0] * units.degree,
            dec=corners[:, 1] * units.degree,
        )

        # Compute image radius = image diagonal
        self._img_radius = self._get_image_radius()

    def make_mask(self):
        """Make Mask.

        Main function to create the mask.

        """
        if self._config['MD']['make']:
            self.missing_data()

        if self._config['HALO']['make'] or self._config['SPIKE']['make']:
            stars = self.find_stars(
                np.array([
                    self._fieldcenter['wcs'].ra.value,
                    self._fieldcenter['wcs'].dec.value
                ]),
                radius=self._img_radius,
            )

        if not self._err:
            for _type in ('HALO', 'SPIKE'):
                if self._config[_type]['make']:
                    self._create_mask(
                        stars=stars,
                        types=_type,
                        mag_limit=self._config[_type]['mag_lim'],
                        scale_factor=self._config[_type]['scale_factor'],
                        mag_pivot=self._config[_type]['mag_pivot'],
                    )

        if not self._err:
            mask_name = []
            if self._config['HALO']['make'] and self._config['SPIKE']['make']:
                self._exec_WW(types='ALL')
                mask_name.append(
                    f'{self._config["PATH"]["temp_dir"]}halo_spike_flag'
                    + f'{self._img_number}.fits'
                )
                mask_name.append(None)
            else:
                for _type in ('HALO', 'SPIKE'):
                    if self._config[_type]['make']:
                        self._exec_WW(types=_type)
                        mask_name.append(
                            f'{self._config["PATH"]["temp_dir"]}'
                            + f'{_type.lower()}_flag{self._img_number}.fits'
                        )
                    else:
                        mask_name.append(None)

        masks_internal = {}
        if not self._err:
            if self._config['BORDER']['make']:
                masks_internal['BORDER'] = self.mask_border(
                    width=self._config['BORDER']['width']
                )

        if not self._err:
            for _type in ('MESSIER', 'NGC'):
                if self._config[_type]['make']:
                    masks_internal[_type] = self.mask_dso(
                        self._config[_type]['cat_path'],
                        size_plus=self._config[_type]['size_plus'],
                        flag_value=self._config[_type]['flag'],
<<<<<<< HEAD
                        obj_type=_type,
=======
                        typ=_type,
>>>>>>> ee5f566d
                    )

        if not self._err:
            try:
                im_pass = self._config['MD']['im_remove']
            except Exception:
                im_pass = True

        if not self._err:
            path_external_flag = self._path_external_flag

        if not self._err:
            if im_pass:
                final_mask = self._build_final_mask(
                    path_mask1=mask_name[0],
                    path_mask2=mask_name[1],
                    masks_internal=masks_internal,
                    path_external_flag=path_external_flag,
                )

                if not self._config['HALO']['individual']:
                    if mask_name[0] is not None:
                        self._rm_fits1_stdout, self._rm_fits1_stderr = (
                            execute(f'rm {mask_name[0]}')
                        )
                    if mask_name[1] is not None:
                        self._rm_fits2_stdout, self._rm_fits2_stderr = (
                            execute(f'rm {mask_name[1]}')
                        )

                output_file_name = (
                    f'{self._output_dir}/{self._img_prefix}'
                    + f'{self._outname_base}{self._img_number}.fits'
                )

                self._mask_to_file(
                    input_mask=final_mask,
                    output_fullpath=output_file_name,
                )

        # Handle stdout / stderr
        general_stdout = f'\nCDSClient\n{self._CDS_stdout}'
        general_stderr = ''
        if self._CDS_stderr != '':
            general_stderr += f'\nCDSClient\n{self._CDS_stderr}'
        if hasattr(self, '_WW_stdout') or hasattr(self, '_WW_stdout'):
            general_stdout += f'\n\nWeightWatcher\n{self._WW_stdout}'
            if self._WW_stderr != '':
                general_stderr += f'\n\nWeightWatcher\n{self._WW_stderr}'
        if hasattr(self, '_rm_reg_stderr') or hasattr(self, '_rm_reg_stdout'):
            general_stdout += f'\n\nrm reg file\n{self._rm_reg_stdout}'
            if self._rm_reg_stderr != '':
                general_stderr += f'\n\nrm reg file\n{self._rm_reg_stderr}'
        if (
            hasattr(self, '_rm_fits1_stderr')
            or hasattr(self, '_rm_fits1_stdout')
        ):
            general_stdout += f'\n\nrm fits1 file\n{self._rm_fits1_stdout}'
            if self._rm_fits1_stderr != '':
                general_stderr += f'\n\nrm fits1 file\n{self._rm_fits1_stderr}'
        if (
            hasattr(self, '_rm_fits2_stderr')
            or hasattr(self, '_rm_fits2_stdout')
        ):
            general_stdout += f'\n\nrm fits2 file\n{self._rm_fits2_stdout}'
            if self._rm_fits2_stderr != '':
                general_stderr += f'\n\nrm fits2 file\n{self._rm_fits2_stderr}'

        return general_stdout, general_stderr

    def find_stars(self, position, radius):
        """Find Stars.

        Return GSC (Guide Star Catalog) objects for a field with center
        (RA, Dec) and radius :math:`r`.

        Parameters
        ----------
        position : numpy.ndarray
          Position of the center of the field
        radius : float
          Radius in which the query is done (in arcmin)

        Returns
        -------
        dict
          Star dicotionnary for GSC objects in the field

        Raises
        ------
        ValueError
            For invalid configuration options

        """
        if 'CDSclient' in self._config['PATH']:
            ra = position[0]
            dec = position[1]

            if dec > 0.0:
                sign = '+'
            else:
                sign = ''

            cmd_line = (
                f'{self._config["PATH"]["CDSclient"]} {ra} {sign}{dec} '
                + f'-r {radius} -n 1000000'
            )

            self._CDS_stdout, self._CDS_stderr = execute(cmd_line)

        elif 'star_cat' in self._config['PATH']:
            f = open(self._config['PATH']['star_cat'], 'r')
            self._CDS_stdout = f.read()
            self._CDS_stderr = ''
            f.close()

        else:
            raise ValueError(
                'Either [PROGRAM_PATH]:CDSCLIENT_PATH in the mask config file '
                + ' or a star catalogue as module input needs to be present'
            )

        if self._CDS_stderr != '':
            self._err = True
            return None

        return self._make_star_cat(self._CDS_stdout)

    def mask_border(self, width=100, flag_value=4):
        """Create Mask Border.

        Mask ``width`` pixels around the image.

        Parameters
        ----------
        width : int
            Width of the mask mask border
        flag_value : int
            Value of the flag for the border (power of 2)

        Returns
        -------
        numpy.ndarray
            Array containing the mask

        Raises
        ------
        ValueError
            If ``width`` is ``None``

        """
        if width is None:
            raise ValueError('Width for border mask not provided')

        # Note that python image array is [y, x]
        flag = np.zeros(
            (
                int(self._fieldcenter['pix'][1] * 2),
                int(self._fieldcenter['pix'][0] * 2)
            ),
            dtype='uint16',
        )

        flag[0:width, :] = flag_value
        flag[-width:, :] = flag_value
        flag[:, 0:width] = flag_value
        flag[:, -width:] = flag_value

        return flag

<<<<<<< HEAD
    def mask_dso(
        self,
        cat_path,
        size_plus=0.1,
        flag_value=8,
        obj_type='Messier',
    ):
=======
    def mask_dso(self, cat_path, size_plus=0.1, flag_value=8, typ='Messier'):
>>>>>>> ee5f566d
        """Mask DSO.

        Create a circular patch for deep-sky objects (DSOs), e.g.
        Messier or NGC objects.

        Parameters
        ----------
        cat_path : str
            Path to the deep-sky catalogue
        size_plus : float
            Increase the size of the mask by this factor
            (e.g. ``0.1`` means 10%)
        flag_value : int
            Value of the flag, some power of 2
        obj_type : {'Messier', 'NGO'}, optional
            Object type

        Returns
        -------
        numpy.ndarray or ``None``
            If no deep-sky objects are found in the field return ``None`` and
            the flag map

        Raises
        ------
        ValueError
            If ``size_plus`` is negative
        ValueError
            If ``cat_path`` is ``None``

        """
        if size_plus < 0:
            raise ValueError(
                'deep-sky mask size increase variable cannot be negative'
            )

        if cat_path is None:
            raise ValueError('Path to deep-sky object catalogue not provided')
<<<<<<< HEAD

        m_cat, header = fits.getdata(cat_path, header=True)

=======

        m_cat, header = fits.getdata(cat_path, header=True)

>>>>>>> ee5f566d
        unit_ra = file_io.get_unit_from_fits_header(header, 'ra')
        unit_dec = file_io.get_unit_from_fits_header(header, 'dec')
        m_sc = SkyCoord(
            ra=m_cat['ra'] * unit_ra,
            dec=m_cat['dec'] * unit_dec,
        )

        unit_size_X = file_io.get_unit_from_fits_header(header, 'size_X')
        unit_size_Y = file_io.get_unit_from_fits_header(header, 'size_Y')

        # Loop through all deep-sky objects and check whether any corner is
        # closer than the object's radius
        indices = []
        size_max_deg = []
        for idx, m_obj in enumerate(m_cat):

            # DSO size
            # r = max(m_obj['size']) * units.arcmin
            r = max(
                m_obj['size_X'] * unit_size_X,
                m_obj['size_Y'] * unit_size_Y,
            )
            r_deg = r.to(units.degree)
            size_max_deg.append(r_deg)

            # Add index to list if distance between DSO and any image corner
            # is closer than DSO size
            if np.any(self._corners_sc.separation(m_sc[idx]) < r_deg):
                indices.append(idx)

        self._w_log.info(
            f'Found {len(indices)} {obj_type} objects overlapping with'
            ' image'
        )

        if len(indices) == 0:
            # No closeby deep-sky object found
            return None

        # Compute number of DSO center coordinates in footprint, for logging
        # purpose only
        n_dso_center_in_footprint = 0
        for idx in indices:
            in_img = self._wcs.footprint_contains(m_sc[idx])
            self._w_log.info(
                '(obj_type, ra, dec, in_img) = '
                + f'({obj_type}, '
                + f'{m_cat["ra"][idx]}, '
                + f'{m_cat["dec"][idx]}, '
                + f'{in_img})'
            )

        # Note: python image array is [y, x]
        flag = np.zeros(
            (
                int(self._fieldcenter['pix'][1] * 2),
                int(self._fieldcenter['pix'][0] * 2)
            ),
            dtype='uint16',
        )

        nx = self._fieldcenter['pix'][0] * 2
        ny = self._fieldcenter['pix'][1] * 2
        for idx in indices:
            m_center = np.hstack(self._wcs.all_world2pix(
                m_cat['ra'][idx],
                m_cat['dec'][idx],
                0,
            ))
            r_pix = (
                size_max_deg[idx].to(units.deg).value * (1 + size_plus)
                / np.abs(self._wcs.pixel_scale_matrix[0][0])
            )

            # The following accounts for deep-sky centers outside of image,
            # without creating masks for coordinates out of range
            y_c, x_c = np.ogrid[0:ny, 0:nx]
            mask_tmp = (
                (x_c - m_center[0]) ** 2 + (y_c - m_center[1]) ** 2
                <= r_pix ** 2
            )

            flag[mask_tmp] = flag_value

        return flag

    def missing_data(self):
        """Find Missing Data.

        Look for zero-valued pixels in image. Flag if their relative number
        is larger than a threshold.
        """
        # Open image
        img = file_io.FITSCatalogue(self._image_fullpath, hdu_no=0)
        img.open()

        # Get total number of pixels
        im_shape = img.get_data().shape
        tot = float(im_shape[0] * im_shape[1])

        # Compute number and ratio of missing data (zero-valued pixels)
        missing = float(len(np.where(img.get_data() == 0.)[0]))
        self._ratio = missing / tot

        # Mark image as to be flagged if ratio larger than 'flag' threshold
        if self._ratio >= self._config['MD']['thresh_flag']:
            self._config['MD']['im_flagged'] = True
        else:
            self._config['MD']['im_flagged'] = False

        # Mark image as to be removed if flag is True and
        # ratio large than 'remove' threshold.
        # Reset all other mask 'make' flags to False (no other mask needs
        # to be created)
        if self._config['MD']['remove']:
            if self._ratio >= self._config['MD']['thresh_remove']:
                self._config['MD']['im_remove'] = True
                for idx in ['HALO', 'SPIKE', 'MESSIER', 'BORDER']:
                    self._config[idx]['make'] = False
            else:
                self._config['MD']['im_remove'] = False

        img.close()

    def sphere_dist(self, position1, position2):
        """Compute Spherical Distance.

        Compute spherical distance between 2 points.

        Parameters
        ----------
        position1 : numpy.ndarray
            [x,y] first point (in pixels)
        position2 : numpy.ndarray
            [x,y] second point (in pixels)

        Returns
        -------
        float
            The distance in degrees.

        Raises
        ------
        ValueError
            If input positions are not Numpy arrays

        """
        if (
            type(position1) is not np.ndarray
            or type(position2) is not np.ndarray
        ):
            raise ValueError('Object coordinates need to be a numpy.ndarray')

        p1 = (np.pi / 180.0) * np.hstack(
            self._wcs.all_pix2world(position1[0], position1[1], 1)
        )
        p2 = (np.pi / 180.0) * np.hstack(
            self._wcs.all_pix2world(position2[0], position2[1], 1)
        )

        dTheta = p1 - p2
        dLong = dTheta[0]
        dLat = dTheta[1]

        dist = 2 * np.arcsin(np.sqrt(
            np.sin(dLat / 2.0) ** 2.0 + np.cos(p1[1]) * np.cos(p2[1])
            * np.sin(dLong / 2.0) ** 2.0
        ))

        return dist * (180.0 / np.pi) * 3600.0

    def _get_image_radius(self, center=None):
        """Get Image Radius.

        Compute the diagonal distance of the image in arcmin.

        Parameters
        ----------
        center : numpy.ndarray, optional
            Coordinates of the center of the image (in pixels)

        Returns
        -------
        float
            The diagonal distance of the image in arcmin

        Raises
        ------
        TypeError
            If centre is not a Numpy array

        """
        if center is None:
            return (
                self.sphere_dist(self._fieldcenter['pix'], np.zeros(2)) / 60.0
            )

        else:
            if isinstance(center, np.ndarray):
                return self.sphere_dist(center, np.zeros(2)) / 60.0
            else:
                raise TypeError(
                    'Image center coordinates has to be a numpy.ndarray'
                )

    def _make_star_cat(self, CDSclient_output):
        """Make Star Catalogue.

        Make a dictionary from findgsc2.2 output.

        Parameters
        ----------
        CDSclient_output : str
            Output of findgsc2.2

        Returns
        -------
        dict
            Star dictionary containing all information

        """
        header = []
        stars = {}

        # get header
        for key in CDSclient_output.splitlines()[3].split(' '):
            if (key != '') and (key != ';'):
                # cleaning output
                key = key.replace(' ', '')
                for key_split in re.split(',|#|;', key):
                    if key_split != '':
                        key = key_split
                header.append(key)
                stars[key] = []

        # get data
        for elem in range(4, len(CDSclient_output.splitlines()) - 5):
            idx = 0
            for key in CDSclient_output.splitlines()[elem].split(' '):
                if (key != '') and (key != ';'):
                    # cleaning output
                    key = key.replace(' ', '')
                    for key_split in re.split(',|#|;', key):
                        if key_split != '':
                            key = key_split
                    # handle missing data
                    try:
                        key = float(key)
                        stars[header[idx]].append(key)
                    except Exception:
                        if key == '---':
                            stars[header[idx]].append(None)
                        else:
                            stars[header[idx]].append(key)
                    idx += 1

        return stars

    def _create_mask(
        self,
        stars,
        types='HALO',
        mag_limit=18.0,
        mag_pivot=13.8,
        scale_factor=0.3,
    ):
        """Create Mask.

        Apply mask from model to stars and save into DS9 region file.

        Parameters
        ----------
        stars : dict
            Stars dictionary (output of ``find_stars``)
        types : {'HALO', 'SPIKE'}, optional
            Type of mask, options are ``HALO`` or ``SPIKE``
        mag_limit : float, optional
            Faint magnitude limit for mask, default is ``18.0``
        mag_pivot : float, optional
            Pivot magnitude for the model, default is ``13.8``
        scale_factor : float, optional
            Scaling for the model, default is ``0.3``

        Raises
        ------
        ValueError
            If no star catalogue is provided
        ValueError
            If an invalid option is provided for type

        """
        if stars is None:
            raise ValueError('Star catalogue dictionary not provided')

        if types not in ('HALO', 'SPIKE'):
            raise ValueError('Mask types need to be in ["HALO", "SPIKE"]')

        if self._config[types]['reg_file'] is None:
            reg = (
                f'{self._config["PATH"]["temp_dir"]}{types.lower()}'
                + f'{self._img_number}.reg'
            )
        else:
            reg = self._config[types]['reg_file']

        mask_model = np.loadtxt(
            self._config[types]['maskmodel_path']
        ).transpose()
        mask_reg = open(reg, 'w')

        stars_used = [[], [], []]

        star_zip = zip(
            stars['RA(J2000)'],
            stars['Dec(J2000)'],
            stars['Fmag'],
            stars['Jmag'],
            stars['Vmag'],
            stars['Nmag'],
            stars['Clas'],
        )

        for ra, dec, Fmag, Jmag, Vmag, Nmag, clas in star_zip:
            mag = 0.0
            idx = 0.0

            if Fmag is not None:
                mag += Fmag
                idx += 1.0
            if Jmag is not None:
                mag += Jmag
                idx += 1.0
            if Vmag is not None:
                mag += Vmag
                idx += 1.0
            if Nmag is not None:
                mag += Nmag
                idx += 1.0
            if idx == 0.0:
                mag = None
            else:
                mag /= idx

            if (
                ra is not None and dec is not None and mag is not None
                and clas is not None
            ):
                if (mag < mag_limit) and (clas == 0):
                    scaling = 1.0 - scale_factor * (mag - mag_pivot)
                    pos = self._wcs.all_world2pix(ra, dec, 0)
                    stars_used[0].append(pos[0])
                    stars_used[1].append(pos[1])
                    stars_used[2].append(scaling)

        for idx in range(len(stars_used[0])):
            poly = 'polygon('
            for x, y in zip(mask_model[0], mask_model[1]):
                angle = np.arctan2(y, x)
                ll = stars_used[2][idx] * np.sqrt(x ** 2 + y ** 2)
                xnew = ll * np.cos(angle)
                ynew = ll * np.sin(angle)
                poly = (
                    f'{poly}{str(stars_used[0][idx] + xnew + 0.5)} '
                    + f'{str(stars_used[1][idx] + ynew + 0.5)} '
                )
            poly = f'{poly})\n'
            mask_reg.write(poly)

        mask_reg.close()

    def _exec_WW(self, types='HALO'):
        """Execute WeightWatcher.

        Execute WeightWatcher to transform ``.reg`` to ``.fits`` flag map.

        Parameters
        ----------
        types : {'HALO', 'SPIKE', 'ALL'}, optional
            Type of WeightWatcher execution, options are ``HALO``,
            ``SPIKE`` or ``ALL``

        Raises
        ------
        BaseCatalogue.CatalogFileNotFound
            If catalogue file not found

        """
        if types in ('HALO', 'SPIKE'):

            default_reg = (
                f'{self._config["PATH"]["temp_dir"]}{types.lower()}'
                + f'{self._img_number}.reg'
            )
            default_out = (
                f'{self._config["PATH"]["temp_dir"]}{types.lower()}_flag'
                + f'{self._img_number}.fits'
            )

            if self._config[types]['reg_file'] is None:
                reg = default_reg

                if not file_io.BaseCatalogue(reg)._file_exists(reg):
                    raise file_io.BaseCatalogue.CatalogFileNotFound(reg)

                cmd = (
                    f'{self._config["PATH"]["WW"]} '
                    + f'-c {self._config["PATH"]["WW_configfile"]} '
                    + f'-WEIGHT_NAMES {self._weight_fullpath} '
                    + f'-POLY_NAMES {reg} '
                    + f'-POLY_OUTFLAGS {self._config[types]["flag"]} '
                    + f'-FLAG_NAMES "" -OUTFLAG_NAME {default_out} '
                    + '-OUTWEIGHT_NAME ""'
                )

                self._WW_stdout, self._WW_stderr = execute(cmd)
                self._rm_reg_stdout, self._rm_reg_stderr = (
                    execute(f'rm {reg}')
                )

            else:
                reg = self._config[types]['reg_file']

                if not file_io.BaseCatalogue(reg)._file_exists(reg):
                    raise file_io.BaseCatalogue.CatalogFileNotFound(reg)

                cmd = (
                    f'{self._config["PATH"]["WW"]} '
                    + f'-c {self._config["PATH"]["WW_configfile"]} '
                    + f'-WEIGHT_NAMES {self._weight_fullpath} '
                    + f'-POLY_NAMES {reg} '
                    + f'-POLY_OUTFLAGS {self._config[types]["flag"]} '
                    + f'-FLAG_NAMES "" -OUTFLAG_NAME {default_out} '
                    + '-OUTWEIGHT_NAME ""'
                )

                self._WW_stdout, self._WW_stderr = execute(cmd)

        elif types == 'ALL':

            default_reg = [
                (
                    f'{self._config["PATH"]["temp_dir"]}'
                    + f'halo{self._img_number}.reg'
                ),
                (
                    f'{self._config["PATH"]["temp_dir"]}'
                    + f'spike{self._img_number}.reg'
                )
            ]
            default_out = (
                f'{self._config["PATH"]["temp_dir"]}'
                + f'halo_spike_flag{self._img_number}.fits'
            )

            if self._config['HALO']['reg_file'] is None:
                reg = default_reg

                for idx in range(2):
                    if not (
                        file_io.BaseCatalogue(reg[idx])._file_exists(reg[idx])
                    ):
                        raise (
                            file_io.BaseCatalogue.CatalogFileNotFound(reg[idx])
                        )

                cmd = (
                    f'{self._config["PATH"]["WW"]} '
                    + f'-c {self._config["PATH"]["WW_configfile"]} '
                    + f'-WEIGHT_NAMES {self._weight_fullpath} '
                    + f'-POLY_NAMES {reg[0]},{reg[1]} '
                    + f'-POLY_OUTFLAGS {self._config["HALO"]["flag"]},'
                    + f'{self._config["SPIKE"]["flag"]} '
                    + f'-FLAG_NAMES "" -OUTFLAG_NAME {default_out} '
                    + '-OUTWEIGHT_NAME ""'
                )

                self._WW_stdout, self._WW_stderr = execute(cmd)
                self._rm_reg_stdout, self._rm_reg_stderr = (
                    execute(f'rm {reg[0]} {reg[1]}')
                )

            else:
                reg = [
                    self._config['HALO']['reg_file'],
                    self._config['SPIKE']['reg_file']
                ]

                for idx in range(2):
                    if not (
                        file_io.BaseCatalogue(reg[idx])._file_exists(reg[idx])
                    ):
                        raise (
                            file_io.BaseCatalogue.CatalogFileNotFound(reg[idx])
                        )

                cmd = (
                    f'{self._config["PATH"]["WW"]} '
                    + f'-c {self._config["PATH"]["WW_configfile"]} '
                    + f'-WEIGHT_NAMES {self._weight_fullpath} '
                    + f'-POLY_NAMES {reg[0]},{reg[1]} '
                    + f'-POLY_OUTFLAGS {self._config["HALO"]["flag"]},'
                    + f'{self._config["SPIKE"]["flag"]} '
                    + f'-FLAG_NAMES "" -OUTFLAG_NAME {default_out} '
                    + '-OUTWEIGHT_NAME ""'
                )

                self._WW_stdout, self._WW_stderr = execute(cmd)

        else:
            ValueError("Types must be in ['HALO','SPIKE','ALL']")

        if (self._WW_stderr != '') or (self._rm_reg_stderr != ''):
            self._err = True

    def _build_final_mask(
        self,
        path_mask1,
        path_mask2=None,
        masks_internal=None,
        path_external_flag=None,
    ):
        """Create Final Mask.

        Create the final mask by combining the individual masks.

        Parameters
        ----------
        path_mask1 : str
            Path to a mask (FITS format)
        path_mask2 : str, optional
            Path to a mask (FITS format)
        masks_internal : dict, optional
            Internally created masks
        path_external_flag : str, optional
            Path to an external flag file

        Returns
        -------
        numpy.ndarray
            Array containing the final mask

        Raises
        ------
        ValueError
            If all masks are of type ``None``
        TypeError
            If border is not a Numpy array
        TypeError
            If Messier mask is not a Numpy array

        """
        final_mask = None

        if (
            path_mask1 is None and path_mask2 is None
            and not masks_internal
        ):
            raise ValueError(
                'No paths to mask files containing halos and/or spikes,'
                + ' borders, or deep-sky objects provided'
            )

        if path_mask1 is not None:
            mask1 = file_io.FITSCatalogue(path_mask1, hdu_no=self._hdu)
            mask1.open()
            dat = mask1.get_data()
            final_mask = dat[:, :]

        if path_mask2 is not None:
            mask2 = file_io.FITSCatalogue(path_mask2, hdu_no=self._hdu)
            mask2.open()
            if final_mask is not None:
                final_mask += mask2.get_data()[:, :]
            else:
                final_mask = mask2.get_data()[:, :]

        for typ in masks_internal:
            if masks_internal[typ] is not None:
                if type(masks_internal[typ]) is np.ndarray:
                    if final_mask is not None:
                        final_mask += masks_internal[typ]
                    else:
                        final_mask = masks_internal[typ]
                else:
                    raise TypeError(
                        f'internally created mask of type {typ} '
                        + 'has to be numpy.ndarray'
                    )

        if path_external_flag is not None:
            external_flag = file_io.FITSCatalogue(
                path_external_flag,
                hdu_no=self._hdu,
            )
            external_flag.open()
            if final_mask is not None:
                final_mask += external_flag.get_data()[:, :]
            else:
                final_mask = external_flag.get_data()[:, :]
            external_flag.close()

        return final_mask.astype(np.int16, copy=False)

    def _mask_to_file(self, input_mask, output_fullpath):
        """Mask to File.

        Save the mask to a fits file.

        Parameters
        ----------
        input_mask : numpy.ndarray
            Mask to save
        output_fullpath : str
            Path of the output file

        Raises
        ------
        ValueError
            If input_mask is type ``None``
        ValueError
            If output_fullpath is type ``None``

        """
        if input_mask is None:
            raise ValueError('input mask file path not provided')
        if output_fullpath is None:
            raise ValueError('output mask file path not provided')

        out = file_io.FITSCatalogue(
            output_fullpath,
            open_mode=file_io.BaseCatalogue.OpenMode.ReadWrite,
            hdu_no=0,
        )
        out.save_as_fits(data=input_mask, image=True)

        if self._config['MD']['make']:
            out.open()
            out.add_header_card(
                'MRATIO',
                self._ratio,
                'ratio missing_pixels/all_pixels',
            )
            out.add_header_card(
                'MFLAG',
                self._config['MD']['im_flagged'],
                f'threshold value {self._config["MD"]["thresh_flag"]:.3}',
            )

            # Write WCS information to header
            if self._wcs:
                header_wcs = self._wcs.to_header()
                for card in header_wcs:
                    out.add_header_card(
                        card,
                        header_wcs[card],
                        header_wcs.comments[card],
                    )
            out.close()

    def _get_temp_dir_path(self, temp_dir_path):
        """Get Temporary Directory Path.

        Create the path and the directory for temporary files.

        Parameters
        ----------
        temp_dir_path : str
            Path to the temporary directory, a value of ``OUTPUT`` will include
            the temporary files in the run directory

        Returns
        -------
        str
            Path to the temporary directory

        Raises
        ------
        ValueError
            If ``temp_dir_path`` is of type ``None``

        """
        if temp_dir_path is None:
            raise ValueError('Temporary directory path not provided')

        path = temp_dir_path.replace(' ', '')

        if path == 'OUTPUT':
            path = f'{self._output_dir}/temp'

        path += '/'
        if not os.path.isdir(path):
            mkdir(path)

        return path<|MERGE_RESOLUTION|>--- conflicted
+++ resolved
@@ -364,11 +364,7 @@
                         self._config[_type]['cat_path'],
                         size_plus=self._config[_type]['size_plus'],
                         flag_value=self._config[_type]['flag'],
-<<<<<<< HEAD
                         obj_type=_type,
-=======
-                        typ=_type,
->>>>>>> ee5f566d
                     )
 
         if not self._err:
@@ -539,7 +535,6 @@
 
         return flag
 
-<<<<<<< HEAD
     def mask_dso(
         self,
         cat_path,
@@ -547,9 +542,7 @@
         flag_value=8,
         obj_type='Messier',
     ):
-=======
-    def mask_dso(self, cat_path, size_plus=0.1, flag_value=8, typ='Messier'):
->>>>>>> ee5f566d
+
         """Mask DSO.
 
         Create a circular patch for deep-sky objects (DSOs), e.g.
@@ -588,15 +581,9 @@
 
         if cat_path is None:
             raise ValueError('Path to deep-sky object catalogue not provided')
-<<<<<<< HEAD
 
         m_cat, header = fits.getdata(cat_path, header=True)
 
-=======
-
-        m_cat, header = fits.getdata(cat_path, header=True)
-
->>>>>>> ee5f566d
         unit_ra = file_io.get_unit_from_fits_header(header, 'ra')
         unit_dec = file_io.get_unit_from_fits_header(header, 'dec')
         m_sc = SkyCoord(

# -*- coding: utf-8 -*-

"""MCCD MERGE STARCAT RUNNER.

This module is used to merge the validation stars results of the MCCD
validation runner or fit_validation runner.

:Author: Tobias Liaudat

"""

import numpy as np
from astropy.io import fits
from shapepipe.pipeline import file_io as sc
from shapepipe.modules.module_decorator import module_runner


<<<<<<< HEAD
@module_runner(
    input_module=['mccd_fit_val_runner'],
    version='1.0',
    file_pattern=['validation_psf'],
    file_ext=['.fits'],
    numbering_scheme='-0000000',
    depends=['numpy', 'astropy'],
    run_method='serial'
)
def mccd_merge_starcat_runner(
    input_file_list,
    run_dirs,
    file_number_string,
    config,
    module_config_sec,
    w_log
):
=======
@module_runner(input_module=['mccd_fit_val_runner','mccd_val_runner'], version='1.0',
               file_pattern=['validation_psf'],
               file_ext=['.fits'], numbering_scheme='-0000000',
               depends=['numpy', 'astropy'],
               run_method='serial')
def mccd_merge_starcat_runner(input_file_list, run_dirs, file_number_string,
                              config, w_log):
>>>>>>> 9e4ab52a
    w_log.info('Merging validation results..')
    hdu_table = 1

    output_dir = run_dirs['output']

    x, y = [], []
    ra, dec = [], []
    g1_psf, g2_psf, size_psf = [], [], []
    g1, g2, size = [], [], []
    flag_psf, flag_star = [], []
    ccd_nb = []
    pixel_mse = []
    pixel_sum = []
    masked_pixel_mse = []
    masked_pixel_sum = []
    size_mse = []
    masked_size = []
    pix_norm_mse, size_norm_mse = [], []
    pix_filt_mse, size_filt_mse = [], []

    star_noise_var, star_noise_size = [], []
    model_var, model_var_size = [], []

    bad_catalogs = 0

    # Construction of the mask
    shap = np.array([51, 51])
    cent = np.array([25, 25])
    rad = 10

    my_mask = np.zeros((51, 51), dtype=bool)

    for i in range(0, shap[0]):
        for j in range(0, shap[1]):
            if np.sqrt((i - cent[0]) ** 2 + (j - cent[1]) ** 2) <= rad:
                my_mask[i, j] = True

    for name in input_file_list:
        starcat_j = fits.open(name[0], memmap=False)

        stars = np.copy(starcat_j[hdu_table].data['VIGNET_LIST'])
        stars[stars < -1e6] = 0
        psfs = np.copy(starcat_j[hdu_table].data['PSF_VIGNET_LIST'])

        # Pixel mse calculation
        pix_val = np.sum((stars - psfs) ** 2)
        pix_sum = np.sum((stars - psfs))
        masked_diffs = np.array(
            [(_star - _psf)[my_mask] for _star, _psf in zip(stars, psfs)]
        )
        masked_pix_val = np.sum(masked_diffs ** 2)
        masked_pix_sum = np.sum(masked_diffs)

        # Star noise variance (using masked stars)
        star_noise_var_val = np.array(
            [np.var(_star[~my_mask]) for _star in stars]
        )
        res_var_val = np.array(
            [np.var(_star - _psf) for _star, _psf in zip(stars, psfs)]
        )

        # Variance of the model
        # (Residual variance  - Star variance (using masked stars))
        model_var_val = res_var_val - star_noise_var_val
        model_var_val = model_var_val[model_var_val > 0]

        # if pix_val < 1e20:
        # Normalised pixel mse calculation
        stars_norm_vals = np.sqrt(np.sum(stars ** 2, axis=(1, 2)))
        psfs_norm_vals = np.sqrt(np.sum(psfs ** 2, axis=(1, 2)))
        # Select non zero stars & psfs
        non_zero_elems = np.logical_and(
            (psfs_norm_vals != 0),
            (stars_norm_vals != 0)
        )
        # Calculate the filtered mse calculation
        pix_filt_val = np.sum(
            (stars[non_zero_elems] - psfs[non_zero_elems]) ** 2
        )
        # Calculate the normalized (& filtered) mse calculation
        stars_norm_vals = stars_norm_vals[non_zero_elems].reshape(-1, 1, 1)
        psfs_norm_vals = psfs_norm_vals[non_zero_elems].reshape(-1, 1, 1)
        pix_norm_val = np.sum(
            (stars[non_zero_elems] / stars_norm_vals -
            psfs[non_zero_elems] / psfs_norm_vals) ** 2
        )
        # Calculate sizes
        filt_size = stars[non_zero_elems].size
        regular_size = stars.size
        regular_masked_size = stars.shape[0] * (np.sum(my_mask))

        # Append the results to the lists
        pixel_mse.append(pix_val)
        pixel_sum.append(pix_sum)
        masked_pixel_mse.append(masked_pix_val)
        masked_pixel_sum.append(masked_pix_sum)
        size_mse.append(regular_size)
        masked_size.append(regular_masked_size)

        pix_norm_mse.append(pix_norm_val)
        size_norm_mse.append(filt_size)
        pix_filt_mse.append(pix_filt_val)
        size_filt_mse.append(filt_size)

        star_noise_var.append(star_noise_var_val)
        star_noise_size.append(star_noise_var_val.size)
        model_var.append(model_var_val)
        model_var_size.append(model_var_val.size)

        # positions
        x += list(starcat_j[hdu_table].data['GLOB_POSITION_IMG_LIST'][:, 0])
        y += list(starcat_j[hdu_table].data['GLOB_POSITION_IMG_LIST'][:, 1])

        # RA and DEC positions
        try:
            ra += list(starcat_j[hdu_table].data['RA_LIST'][:])
            dec += list(starcat_j[hdu_table].data['DEC_LIST'][:])
        except Exception:
            ra += list(
                np.zeros(starcat_j[hdu_table].data[
                    'GLOB_POSITION_IMG_LIST'][:, 0].shape,
                dtype=int)
            )
            dec += list(
                np.zeros(starcat_j[hdu_table].data[
                    'GLOB_POSITION_IMG_LIST'][:, 0].shape,
                dtype=int)
            )

        # shapes (convert sigmas to R^2)
        g1_psf += list(starcat_j[hdu_table].data['PSF_MOM_LIST'][:, 0])
        g2_psf += list(starcat_j[hdu_table].data['PSF_MOM_LIST'][:, 1])
        size_psf += list(starcat_j[hdu_table].data['PSF_MOM_LIST'][:, 2] ** 2)
        g1 += list(starcat_j[hdu_table].data['STAR_MOM_LIST'][:, 0])
        g2 += list(starcat_j[hdu_table].data['STAR_MOM_LIST'][:, 1])
        size += list(starcat_j[hdu_table].data['STAR_MOM_LIST'][:, 2] ** 2)

        # flags
        flag_psf += list(starcat_j[hdu_table].data['PSF_MOM_LIST'][:, 3])
        flag_star += list(starcat_j[hdu_table].data['STAR_MOM_LIST'][:, 3])

        # ccd id list
        ccd_nb += list(starcat_j[hdu_table].data['CCD_ID_LIST'])

        starcat_j.close()

    # ----- #
    # Stats about the merging
    def rmse_calc(values, sizes):
        return np.sqrt(
            np.nansum(np.array(values)) / np.nansum(np.array(sizes))
        )

    def rmse_calc_2(values, sizes):
        return np.sqrt(
            np.nansum(np.array(values) ** 2) / np.nansum(np.array(sizes))
        )

    def mean_calc(values, sizes):
        return np.nansum(
            np.array(values)) / np.nansum(np.array(sizes)
        )

    def std_calc(values):
        return np.nanstd(np.array(values))

    # Regular pixel RMSE
    tot_pixel_rmse = rmse_calc(pixel_mse, size_mse)
    w_log.info(
        f"MCCD_merge_starcat: Regular Total pixel RMSE ="
        + f" {tot_pixel_rmse:.5e}\n"
    )

    # Regular Total pixel mean
    tot_pixel_mean = mean_calc(pixel_sum, size_mse)
    w_log.info(
        f"MCCD_merge_starcat: Regular Total pixel mean ="
        + f" {tot_pixel_mean:.5e}\n"
    )

    # Regular Total MASKED pixel RMSE
    tot_masked_pixel_rmse = rmse_calc(masked_pixel_mse, masked_size)
    w_log.info(
        f"MCCD_merge_starcat: Regular Total MASKED pixel RMSE ="
        + f" {tot_masked_pixel_rmse:.5e}\n"
    )

    # Regular Total MASKED pixel mean
    tot_masked_pixel_mean = mean_calc(masked_pixel_sum, masked_size)
    w_log.info(
        f"MCCD_merge_starcat: Regular Total MASKED pixel mean ="
        + f" {tot_masked_pixel_mean:.5e}\n"
    )

    # Normalized pixel RMSE
    tot_pix_norm_rmse = rmse_calc(pix_norm_mse, size_norm_mse)
    w_log.info(
        "MCCD_merge_starcat: Normalized Total pixel RMSE ="
        + f" {tot_pix_norm_rmse:.5e}\n"
    )

    # Normalized filtered pixel RMSE
    tot_pix_filt_rmse = rmse_calc(pix_filt_mse, size_filt_mse)
    w_log.info(
        "MCCD_merge_starcat: Filtered Total pixel RMSE ="
        + f" {tot_pix_filt_rmse:.5e}\n"
    )

    concat_model_var = np.concatenate(np.array(model_var))
    concat_star_noise_var = np.concatenate(np.array(star_noise_var))

    # Model variance
    mean_model_var = mean_calc(concat_model_var, model_var_size)
    std_model_var = std_calc(concat_model_var)
    rmse_model_var = rmse_calc_2(concat_model_var, model_var_size)
    w_log.info(
        f"MCCD-RCA variance:\n Mean Variance= {mean_model_var:.5e}\n"
        + f"Std Variance= {std_model_var:.5e}\n"
        + f"RMSE Variance= {rmse_model_var:.5e}\n"
    )

    # Star Noise Variance
    mean_star_var = mean_calc(concat_star_noise_var, star_noise_size)
    std_star_var = std_calc(concat_star_noise_var)
    rmse_star_var = rmse_calc_2(concat_star_noise_var, star_noise_size)
    w_log.info(
        f"Masked stars variance:\n Mean Variance= {mean_star_var:.5e}\n"
        + f"Std Variance= {std_star_var:.5e}\n"
        + f"RMSE Variance= {rmse_star_var:.5e}\n"
    )

    # Mask and transform to numpy arrays
    flagmask = np.abs(np.array(flag_star) - 1) * np.abs(np.array(flag_psf) - 1)
    psf_e1 = np.array(g1_psf)[flagmask.astype(bool)]
    psf_e2 = np.array(g2_psf)[flagmask.astype(bool)]
    psf_r2 = np.array(size_psf)[flagmask.astype(bool)]
    star_e1 = np.array(g1)[flagmask.astype(bool)]
    star_e2 = np.array(g2)[flagmask.astype(bool)]
    star_r2 = np.array(size)[flagmask.astype(bool)]

    rmse, mean, std_dev = stats_calculator(star_e1, psf_e1)
    w_log.info(
        f"Moment residual e1:\n Mean= {mean:.5e}\nStd Dev= {std_dev:.5e}\n"
        + f" RMSE= {rmse:.5e}\n"
    )

    rmse, mean, std_dev = stats_calculator(star_e2, psf_e2)
    w_log.info(
        f"Moment residual e2:\n Mean= {mean:.5e}\nStd Dev= {std_dev:.5e}\n"
        + f"RMSE= {rmse:.5e}\n"
    )

    rmse, mean, std_dev = stats_calculator(star_r2, psf_r2)
    w_log.info(
        f"Moment residual R2:\n Mean= {mean:.5e}\nStd Dev= {std_dev:.5e}\n"
        + f"RMSE= {rmse:.5e}\n"
    )

    print(f"MCCD: Number of stars: {star_e1.shape[0]:d}")
    w_log.info(f"MCCD: Number of stars: {star_e1.shape[0]:d}")

    output = sc.FITSCatalog(
        output_dir + '/full_starcat-0000000.fits',
        open_mode=sc.BaseCatalog.OpenMode.ReadWrite,
        SEx_catalog=True
    )

    # convert back to sigma for consistency
    data = {
        'X': x,
        'Y': y,
        'RA': ra,
        'DEC': dec,
        'E1_PSF_HSM': g1_psf,
        'E2_PSF_HSM': g2_psf,
        'SIGMA_PSF_HSM': np.sqrt(size_psf),
        'E1_STAR_HSM': g1,
        'E2_STAR_HSM': g2,
        'SIGMA_STAR_HSM': np.sqrt(size),
        'FLAG_PSF_HSM': flag_psf,
        'FLAG_STAR_HSM': flag_star,
        'CCD_NB': ccd_nb
    }
    print('Writing full catalog...')

    output.save_as_fits(data, sex_cat_path=input_file_list[0][0])
    print('... Done.')

    return None, None


def stats_calculator(val_ref, val_model):
    residual = val_ref - val_model

    rmse = np.sqrt(np.mean(residual ** 2))
    mean = np.mean(residual)
    std_dev = np.std(residual)

    return rmse, mean, std_dev<|MERGE_RESOLUTION|>--- conflicted
+++ resolved
@@ -15,9 +15,8 @@
 from shapepipe.modules.module_decorator import module_runner
 
 
-<<<<<<< HEAD
 @module_runner(
-    input_module=['mccd_fit_val_runner'],
+    input_module=['mccd_fit_val_runner', 'mccd_val_runner'],
     version='1.0',
     file_pattern=['validation_psf'],
     file_ext=['.fits'],
@@ -33,15 +32,7 @@
     module_config_sec,
     w_log
 ):
-=======
-@module_runner(input_module=['mccd_fit_val_runner','mccd_val_runner'], version='1.0',
-               file_pattern=['validation_psf'],
-               file_ext=['.fits'], numbering_scheme='-0000000',
-               depends=['numpy', 'astropy'],
-               run_method='serial')
-def mccd_merge_starcat_runner(input_file_list, run_dirs, file_number_string,
-                              config, w_log):
->>>>>>> 9e4ab52a
+
     w_log.info('Merging validation results..')
     hdu_table = 1
 

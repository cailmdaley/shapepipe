--- conflicted
+++ resolved
@@ -18,10 +18,7 @@
                    'galsim_shapes_runner',
                    'make_catalog_runner',
                    'mask_runner',
-<<<<<<< HEAD
                    'mask_runner_exp',
-=======
->>>>>>> 6f381777
                    'ngmix_runner',
                    'psfex_runner',
                    'psfexinterp_runner',
@@ -29,22 +26,14 @@
                    'serial_example',
                    'setools_runner',
                    'sextractor_runner',
-<<<<<<< HEAD
                    'sextractor_runner_exp',
-=======
->>>>>>> 6f381777
                    'split_exp_runner',
                    'spread_model_runner',
                    'swarp_runner',
                    'tileobj_as_exp_runner',
                    'vignetmaker_runner',
                    'vignetmaker_runner2',
-<<<<<<< HEAD
                    'merge_headers_runner',
                    'merge_star_cat_runner',
                    'uncompress_fits_image_runner']
-=======
-                   'merge_star_cat_runner',
-                   'merge_headers_runner',
-                   'erase_output_runner']
->>>>>>> 6f381777
+                   'erase_output_runner']
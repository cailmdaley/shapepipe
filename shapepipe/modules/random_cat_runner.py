"""RANDOM CAT RUNNER.

Module runner for ``random_cat``.

:Author: Martin Kilbinger <martin.kilbinger@cea.fr>

"""

from shapepipe.modules.module_decorator import module_runner
from shapepipe.modules.random_cat_package.random_cat import RandomCat


@module_runner(
    version="1.1",
    file_pattern=["image", "pipeline_flag"],
    file_ext=[".fits", "fits"],
    depends=["astropy"],
    numbering_scheme="_0",
)
def random_cat_runner(
    input_file_list,
    run_dirs,
    file_number_string,
    config,
    module_config_sec,
    w_log,
):
    """Define The Random Catalogue Runner."""
    # Get input file names of image and mask
    input_image_name = input_file_list[0]
    input_mask_name = input_file_list[1]

    # Set output file name
    if config.has_option(module_config_sec, "OUTPUT_FILE_PATTERN"):
        output_file_pattern = config.get(
            module_config_sec, "OUTPUT_FILE_PATTERN"
        )
    else:
        output_file_pattern = "random_cat"

    # Get number of random objects requested on output
    n_rand = config.getfloat(module_config_sec, "N_RANDOM")

    # Flag whether n_rand is total (DENSITY=False, default)
    # or per square degree (DENSITY=True)
    if config.has_option(module_config_sec, "DENSITY"):
        density = config.getboolean(module_config_sec, "DENSITY")
    else:
        density = False

    # Get healpix output options
    save_mask_as_healpix = config.getboolean(
        module_config_sec, "SAVE_MASK_AS_HEALPIX"
    )
    if save_mask_as_healpix:
        healpix_options = {}
<<<<<<< HEAD
        for option_trunc in ['FILE_BASE', 'OUT_NSIDE']:
            option = f'HEALPIX_OUT_{option_trunc}'
=======
        for option_trunc in ["FILE_BASE", "NSIDE"]:
            option = f"HEALPIX_OUT_{option_trunc}"
>>>>>>> b8e47fae
            healpix_options[option_trunc] = config.get(
                module_config_sec, option
            )
    # Create rand cat class instance
    rand_cat_inst = RandomCat(
        input_image_name,
        input_mask_name,
        run_dirs["output"],
        file_number_string,
        output_file_pattern,
        n_rand,
        density,
        w_log,
        healpix_options,
    )

    # Run processing
    rand_cat_inst.process()

    # No return objects
    return None, None<|MERGE_RESOLUTION|>--- conflicted
+++ resolved
@@ -54,13 +54,8 @@
     )
     if save_mask_as_healpix:
         healpix_options = {}
-<<<<<<< HEAD
         for option_trunc in ['FILE_BASE', 'OUT_NSIDE']:
             option = f'HEALPIX_OUT_{option_trunc}'
-=======
-        for option_trunc in ["FILE_BASE", "NSIDE"]:
-            option = f"HEALPIX_OUT_{option_trunc}"
->>>>>>> b8e47fae
             healpix_options[option_trunc] = config.get(
                 module_config_sec, option
             )

import re
import galsim
import numpy as np
from astropy.io import fits
from modopt.math.stats import sigma_mad
from sqlitedict import SqliteDict
from shapepipe.pipeline import file_io

class Tile_cat():
    """Tile cat.
    SExtractor detection catalog from the tile. 

    Parameters
    ----------
    cat_path: str
        path to detection catalog

    """
 
<<<<<<< HEAD
    def __init__(self, cat_path, bkg_sub, megacam_flip):

        self.cat_path = cat_path
        self.bkg_sub = bkg_sub
        self.megacam_flip = megacam_flip

        # sextractor detection catalog for the tile
        self.tile_vignet
        dtype = [('obj_id','i4'),('ra','>f8'),('dec','>f8'),('flux','>f4'),('VIGNET', '>f4', (51, 51))]
        #self.tile_data = np.recarray(())
    
    @classmethod
    def get_data(self, cat_path):
        tile_cat = file_io.FITSCatalogue(
                cat_path,
                SEx_catalogue=True,
            )
        tile_cat.open()
            # I would like to make this into an object cat
        self.vign = np.copy(tile_cat.get_data()['VIGNET'])

        self.obj_id = np.copy(tile_cat.get_data()['NUMBER'])
        self.ra = np.copy(tile_cat.get_data()['XWIN_WORLD'])
        self.dec = np.copy(tile_cat.get_data()['YWIN_WORLD'])
        self.flux = np.copy(tile_cat.get_data()['FLUX_AUTO'])
        self.size = np.copy(tile_cat.get_data()['FWHM_WORLD'])
        self.e = np.copy(tile_cat.get_data()['ELLIPTICITY'])
        self.theta = np.copy(tile_cat.get_data()['THETA_WIN_WORLD'])

        tile_cat.close()


# we want this to inherit properties of catalog
class Postage_stamp():
    """Galaxy Postage Stamp.

    Class to hold catalog of postage stamps for a single galaxy

    Parameters
    ----------
    bkg_sub: bool

    megacam_flip: bool
    We probably want to put weight and flag options here too

    """
    def __init__(
        self,
        bkg_sub=True,
        megacam_flip=True
=======
def __init__(self, cat_path):

    self.cat_path = cat_path
    
@classmethod
def get_data(self):
    cat = file_io.FITSCatalogue(
            self.cat_path,
            SEx_catalogue=True,
        )
    cat.open()
     
    self.vign = np.copy(cat.get_data()['VIGNET'])
>>>>>>> 74910b4a

    self.obj_id = np.copy(cat.get_data()['NUMBER'])
    self.ra = np.copy(cat.get_data()['XWIN_WORLD'])
    self.dec = np.copy(cat.get_data()['YWIN_WORLD'])
    self.flux = np.copy(cat.get_data()['FLUX_AUTO'])
    self.size = np.copy(cat.get_data()['FWHM_WORLD'])
    #self.e = np.copy(cat.get_data()['ELLIPTICITY'])
    #self.theta = np.copy(cat.get_data()['THETA_WIN_WORLD'])

    cat.close()

class Vignet():
    """Vignet.

    Class to hold SqliteDicts of vignettes
    These will be compiled into postage stamps.

    Parameters
    ----------
    gal_vignet_path: str
    bkg_vignet_path: str
    psf_vignet_path: str
    weight_vignet_path: str
    flag_vignet_path: str
    f_wcs_path: str
    """
    def __init__(
        self,
        gal_vignet_path,
        bkg_vignet_path,
        psf_vignet_path,
        weight_vignet_path,
        flag_vignet_path,
        f_wcs_path
    ):

        self.f_wcs_file = SqliteDict(f_wcs_path)
        self.gal_cat = SqliteDict(gal_vignet_path)
        self.bkg_cat = SqliteDict(bkg_vignet_path)
        self.psf_cat = SqliteDict(psf_vignet_path)
        self.weight_cat = SqliteDict(weight_vignet_path)
        self.flag_cat = SqliteDict(flag_vignet_path)

    @classmethod
    def close(self):
        self.f_wcs_file.close()
        self.gal_cat.close()
        self.bkg_cat.close()
        self.flag_cat.close()
        self.weight_cat.close()
        self.psf_cat.close()

class Postage_stamp():
    """Galaxy Postage Stamp.

    Class to hold postage stamps cutouts for a single galaxy

    Parameters
    ----------
    bkg_sub: bool, optional
        ``True`` for background subtraction
    megacam_flip: bool, optional
        ``True`` to flip megaprime coordinates with megapipe processing
    mask_frac: float
        maximum fraction of allowed masked pixels
    rescale_weights: bool
        ``True`` rescales weights into variance maps
    symmetrize_mask: bool
        ``True`` will symmetrize mask     
    """
    def __init__(
        self,
        rng,
        bkg_sub=True,
        megacam_flip=True,
        mask_frac=1/3.0,
        rescale_weights=True,
        symmetrize_mask=False

    ):
        
        self.rng=rng
        self.bkg_sub=bkg_sub
        self.megacam_flip=megacam_flip
        self.mask_frac=mask_frac
        self.rescale_weights=rescale_weights
        self.symmetrize_mask=symmetrize_mask

        self.gals = []
        self.psfs = []
        self.weights = []
        self.noise_ims = []
        self.flags = []
        self.jacobs = []

    def preprocess_postage_stamp(self, vignet, tile_cat, obj_id):
        """preprocess stamps.

        runs per object over all epochs.
        requested preprocessing steps can include:
            background subtraction
            rescaling flux of individual epochs
            flipping megacam vignets
            remove objects that are masked more than mask_frac
            converting a weight map into a variance map

        Parameters
        ----------
        vignet : Vignet
            Array containing the postage stamp to flip
        tile_cat : Tile_cat
            coadded tile detection catalog
        obj_id : int
            ID of object in tile detection catalog
        Returns
        -------
        postage_stamp
            processed postage stamp object
        """

        obj_id_det_cat = obj_id - 1
        obj_id = str(obj_id)

        # raise error if psf or galaxy is missing
        if (
            (vignet.psf_cat[obj_id] == 'empty')
            or (vignet.gal_cat[obj_id] == 'empty')
        ):
            raise AttributeError

        # define per-object lists of individual exposures to go into ngmix
        stamp = Postage_stamp()
    
        #identify exposure and ccd number from psf catalog 
        epoch_list = list(vignet.psf_cat[obj_id].keys())
    
        # process multi-epoch data
        for exp_ccd in epoch_list:
            exp_name, ccd_n_string = re.split('-', exp_ccd)
            ccd_n = int(ccd_n_string)

            gal = (
                vignet.gal_cat[obj_id][exp_ccd]['VIGNET']
            )
            # skip galaxies with zero image size (think about this)
            if len(np.where(gal.ravel() == 0)[0]) != 0:
                continue

            # background subtract
            if stamp.bkg_sub:
                bkg = (
                    vignet.bkg_cat[obj_id][exp_ccd]['VIGNET']
                )
                gal_sub_bkg = _background_subtract(
                    gal,
                    bkg
                )
            else:
                gal_sub_bkg = gal

            # flip tile megacam images to mactch ccd if necessary
            if stamp.megacam_flip:
                tile_vign = (
                    _MegaCamFlip(np.copy(tile_vign[obj_id_det_cat]), ccd_n)
                )

            flag = (
                vignet.flag_vign_cat[obj_id][exp_ccd]['VIGNET']
            )
            flag[np.where(tile_vign == -1e30)] = 2**10

            # remove objects masked greater than mask_frac
            flag_tmp = flag.ravel()
            masked = len(np.where(flag_tmp != 0)[0])
            if  masked / (gal.shape[0] * gal.shape[1]) > self.mask_frac:
                continue

            # prepare weight map
            weight_raw = (
                vignet.weight_cat[obj_id][exp_ccd]['VIGNET']
            )

            gal_masked, weight, noise_img = self._prepare_ngmix_weights(
                gal_sub_bkg,
                weight_raw,
                flag
            )
   
            jacob = _get_galsim_jacobian(
                vignet.f_wcs_file[exp_name][ccd_n]['WCS'],
                tile_cat.ra[obj_id_det_cat],
                tile_cat.dec[obj_id_det_cat]
            )

            # rescale by relative zero-points
            header = fits.Header.fromstring(
                vignet.f_wcs_file[exp_name][ccd_n]['header']
            )

            gal_scaled, weight_scaled = _rescale_epoch_fluxes(
                gal_masked,
                weight,
                header
                )

            # gather postage stamps in all of the epochs
            self.gals.append(gal_scaled)
            self.weights.append(weight_scaled)
            self.flags.append(flag)
            self.jacobs.append(jacob)
            self.noise_ims.append(noise_img)
            self.psfs.append(
                vignet.psf_cat[obj_id][exp_ccd]['VIGNET']
            )

    def _prepare_ngmix_weights(self, 
        gal,    
        weight,
        flag,
        bkground=None,
        exp_ccd=None
    ):
        """Prepares weights for shape measurement.
        bookkeeping for ngmix weights. runs on a single galaxy and epoch

        Parameters
        ----------
        gal : numpy.ndarray
            galaxy images. 
        weight : numpy.ndarray
            weight image 
        flag : numpy.ndarray
            flag image.    
        bkground : numpy.array, optional
            background image.
        exp_ccd: str, optional
            exposure-ccd combination, not currently implemented
        Returns
        -------
        numpy.ndarray
            galaxy image where noise replaces masked regions
        numpy.ndarray
            variance map for NGMIX
        numpy.ndarray
            noise image    

        """ 

        # integrate flag info into weights
        weight_map = np.copy(weight)
        if self.symmetrize_mask:
            flag = _symmetrize_mask(flag)
        
        weight_map[np.where(flag != 0)] = 0.

        if self.bkg_sub == True: 
            sig_noise = _get_noise(bkground)    
        else:
            sig_noise = _sextractor_sky_background_dev(exp_ccd) 
        
        # create gaussian noise image for correlated noise correction
        noise_img = self.rng.standard_normal(weight.shape) * sig_noise
    
        # fill in galaxy image masked regions with noise
        noise_img_gal = self.rng.standard_normal(weight.shape) * sig_noise
        gal_masked = np.copy(gal)
        if (len(np.where(weight_map == 0)[0]) != 0):
            gal_masked[weight_map == 0] = noise_img_gal[weight_map == 0]

        # convert weight map to variance map
        if self.rescale_weights == True:
            weight_map *= 1 / sig_noise ** 2
    
        return gal_masked, weight_map, noise_img

def _background_subtract(gal,bkg):
    """background subtraction.
        
    Parameters
    ----------
    gal : numpy.ndarray
        galaxy image
    bkg : numpy.ndarray
        background
        
    Returns
    -------
    numpy.ndarray
        background subtracted galaxy
    """

    # background subtraction
    gal_vign_sub_bkg = gal - bkg

    return gal_vign_sub_bkg

def _MegaCamFlip(vign, ccd_nb):
    """Flip for MegaCam.

    MegaPipe has CCDs that are upside down. This function flips the
    postage stamps in these CCDs. TO DO: This will give incorrect results
    when used with THELI ccds.  Fix this.

    Parameters
    ----------
    vign : numpy.ndarray
        Array containing the postage stamp to flip
    ccd_nb : int
        ID of the CCD containing the postage stamp

    Returns
    -------
    numpy.ndarray
        The flipped postage stamp

    """   
    if ccd_nb < 18 or ccd_nb in [36, 37]:
        # swap x axis so origin is on top-right
        return np.rot90(vign, k=2)
        print('rotating megapipe image')
    else:
        # swap y axis so origin is on bottom-left
        return vign

def _rescale_epoch_fluxes(gal,weight,header):
    """rescale epoch fluxes.
    rescale epochs by relative zeropoints to be on the same flux scale
        
    Parameters
    ----------
    gal : numpy.ndarray
        background subtracted galaxy image
    weight : numpy.ndarray
        weight image
    header : 
        image header
        
    Returns
    -------
    numpy.ndarray
        rescaled galaxy image
    numpy.ndarray
        rescaled weight image
    """
    Fscale = header['FSCALE']

    gal_scaled = gal * Fscale
    weight_scaled = weight * 1 / Fscale ** 2

    return gal_scaled, weight_scaled

def _get_galsim_jacobian(wcs, ra, dec):
    """Get galsim jacobian.
    This produces a galsim jacobian at a point.  We call it local_wcs because we convert to a ngmix object to create the jacobian later.
    
    Parameters
    ----------
    wcs : astropy.wcs.WCS
        WCS object for which we want the Jacobian
    ra : float
        RA position of the center of the vignet (in degrees)
    dec : float
        Dec position of the center of the vignet (in degress)

    Returns
    -------
    galsim.wcs.BaseWCS.jacobian
        Jacobian of the WCS at the given position

    """
    g_wcs = galsim.fitswcs.AstropyWCS(wcs=wcs)
    world_pos = galsim.CelestialCoord(
        ra=ra * galsim.angle.degrees,
        dec=dec * galsim.angle.degrees,
    )
    galsim_jacob = g_wcs.jacobian(world_pos=world_pos)

    return galsim_jacob

def _get_noise(bkg_array):
    """Get Noise.
    Computes median deviation of sky background from object postage stamp.

    Parameters
    ----------
    bkg_array : numpy.ndarray
        Sextractor sky background postage stamp
    
    Returns
    -------
    float
        Sigma of the noise on the galaxy image
    """
    sig_noise = sigma_mad(bkg_array)

    return sig_noise

def _symmetrize_mask(mask):
    """Symmetrize masks.
    Symmetrizes pixels in mask image adding 90 deg rotated mask
    note: don't symmetrize the ubserseg. This effect is for bad columns, edges, bleeds

    Parameters
    ----------
    mask : numpy.ndarray
        weight image

    Returns
    -------
    np.ndarray
        symmetrized mask image

    """
    assert mask.shape[0] == mask.shape[1]

    mask_rot=np.rot90(mask)
    mask_zero = np.where(mask_rot == 0.0)

    if mask_zero[0].size > 0:
        mask[mask_zero] = 0.0
    
    return mask

def _sextractor_sky_background_dev(exp_ccd):
    #gets backdev from sextractor catalog
    raise NotImplementedError("Sextractor backdev not implemented")
<|MERGE_RESOLUTION|>--- conflicted
+++ resolved
@@ -16,83 +16,31 @@
         path to detection catalog
 
     """
- 
-<<<<<<< HEAD
-    def __init__(self, cat_path, bkg_sub, megacam_flip):
+
+    def __init__(self, cat_path):
 
         self.cat_path = cat_path
-        self.bkg_sub = bkg_sub
-        self.megacam_flip = megacam_flip
-
-        # sextractor detection catalog for the tile
-        self.tile_vignet
-        dtype = [('obj_id','i4'),('ra','>f8'),('dec','>f8'),('flux','>f4'),('VIGNET', '>f4', (51, 51))]
-        #self.tile_data = np.recarray(())
     
     @classmethod
-    def get_data(self, cat_path):
-        tile_cat = file_io.FITSCatalogue(
-                cat_path,
+    def get_data(self):
+        cat = file_io.FITSCatalogue(
+                self.cat_path,
                 SEx_catalogue=True,
             )
-        tile_cat.open()
-            # I would like to make this into an object cat
-        self.vign = np.copy(tile_cat.get_data()['VIGNET'])
-
-        self.obj_id = np.copy(tile_cat.get_data()['NUMBER'])
-        self.ra = np.copy(tile_cat.get_data()['XWIN_WORLD'])
-        self.dec = np.copy(tile_cat.get_data()['YWIN_WORLD'])
-        self.flux = np.copy(tile_cat.get_data()['FLUX_AUTO'])
-        self.size = np.copy(tile_cat.get_data()['FWHM_WORLD'])
-        self.e = np.copy(tile_cat.get_data()['ELLIPTICITY'])
-        self.theta = np.copy(tile_cat.get_data()['THETA_WIN_WORLD'])
-
-        tile_cat.close()
-
-
-# we want this to inherit properties of catalog
-class Postage_stamp():
-    """Galaxy Postage Stamp.
-
-    Class to hold catalog of postage stamps for a single galaxy
-
-    Parameters
-    ----------
-    bkg_sub: bool
-
-    megacam_flip: bool
-    We probably want to put weight and flag options here too
-
-    """
-    def __init__(
-        self,
-        bkg_sub=True,
-        megacam_flip=True
-=======
-def __init__(self, cat_path):
-
-    self.cat_path = cat_path
-    
-@classmethod
-def get_data(self):
-    cat = file_io.FITSCatalogue(
-            self.cat_path,
-            SEx_catalogue=True,
-        )
-    cat.open()
+        cat.open()
      
-    self.vign = np.copy(cat.get_data()['VIGNET'])
->>>>>>> 74910b4a
-
-    self.obj_id = np.copy(cat.get_data()['NUMBER'])
-    self.ra = np.copy(cat.get_data()['XWIN_WORLD'])
-    self.dec = np.copy(cat.get_data()['YWIN_WORLD'])
-    self.flux = np.copy(cat.get_data()['FLUX_AUTO'])
-    self.size = np.copy(cat.get_data()['FWHM_WORLD'])
-    #self.e = np.copy(cat.get_data()['ELLIPTICITY'])
-    #self.theta = np.copy(cat.get_data()['THETA_WIN_WORLD'])
-
-    cat.close()
+        self.vign = np.copy(cat.get_data()['VIGNET'])
+
+        self.obj_id = np.copy(cat.get_data()['NUMBER'])
+        self.ra = np.copy(cat.get_data()['XWIN_WORLD'])
+        self.dec = np.copy(cat.get_data()['YWIN_WORLD'])
+        self.flux = np.copy(cat.get_data()['FLUX_AUTO'])
+        self.size = np.copy(cat.get_data()['FWHM_WORLD'])
+        #self.e = np.copy(cat.get_data()['ELLIPTICITY'])
+        #self.theta = np.copy(cat.get_data()['THETA_WIN_WORLD'])
+
+        cat.close()
+
 
 class Vignet():
     """Vignet.

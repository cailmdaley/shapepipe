"""NGMIX.

This module contains a class for ngmix shape measurement.

:Authors: Lucie Baumont, Axel Guinot

"""

import re
import ngmix
import galsim
import numpy as np
from astropy.io import fits
from modopt.math.stats import sigma_mad
from ngmix.observation import Observation, ObsList
from sqlitedict import SqliteDict

from shapepipe.pipeline import file_io

# I still don't know how to handle this
class Tile_cat():
<<<<<<< HEAD
 """Tile_cat.
=======
    """Tile_cat.
>>>>>>> be8b71b9

    catalog measured on a tile

    Parameters
    ----------
    cat_path

    """
    def __init__(
        self, 
        cat_path
    ):
        self.cat_path = cat_path
        
        # sextractor detection catalog for the tile
        self.tile_vignet
        dtype = [('obj_id','i4'),('ra','>f8'),('dec','>f8'),('flux','>f4'),('VIGNET', '>f4', (51, 51))]
        #self.tile_data = np.recarray(())
    
    @classmethod
    def get_data(self, cat_path):
        tile_cat = file_io.FITSCatalogue(
            cat_path,
            SEx_catalogue=True,
        )
        tile_cat.open()
        # I would like to make this into an object cat
        self.vign = np.copy(tile_cat.get_data()['VIGNET'])

        self.obj_id = np.copy(tile_cat.get_data()['NUMBER'])
        self.ra = np.copy(tile_cat.get_data()['XWIN_WORLD'])
        self.dec = np.copy(tile_cat.get_data()['YWIN_WORLD'])
        self.flux = np.copy(tile_cat.get_data()['FLUX_AUTO'])
        self.size = np.copy(tile_cat.get_data()['FWHM_WORLD'])
        self.e = np.copy(tile_cat.get_data()['ELLIPTICITY'])
        self.theta = np.copy(tile_cat.get_data()['THETA_WIN_WORLD'])

        tile_cat.close()

class Postage_stamp():
    """Galaxy Postage Stamp.

    Class to hold catalog of postage stamps for a single galaxy

    Parameters
    ----------
    bkg_sub: bool

    megacam_flip: bool
    We probably want to put weight and flag options here too

    """
    def __init__(
        self,
        bkg_sub=True,
        megacam_flip=True

    ):
        self.gals = []
        self.psfs = []
        self.weights = []
        self.flags = []
        self.jacobs = []
        self.bkg_sub = bkg_sub
        self.megacam_flip = megacam_flip

class Vignet():
    """Vignet.

    Class to hold catalog of postage stamps

    Parameters
    ----------
    gal_vignet_path
    bkg_vignet_path
    psf_vignet_path
    weight_vignet_path
    flag_vignet_path
    f_wcs_path
    """
    def __init__(
        self,
        gal_vignet_path,
        bkg_vignet_path,
        psf_vignet_path,
        weight_vignet_path,
        flag_vignet_path,
        f_wcs_path

    ):
        self.f_wcs_file = SqliteDict(f_wcs_path)
        self.gal_vign_cat = SqliteDict(gal_vignet_path)
        self.bkg_vign_cat = SqliteDict(bkg_vignet_path)
        self.psf_vign_cat = SqliteDict(psf_vignet_path)
        self.weight_vign_cat = SqliteDict(weight_vignet_path)
        self.flag_vign_cat = SqliteDict(flag_vignet_path)

    @classmethod
    def close(self):
        self.f_wcs_file.close()
        self.gal_vign_cat.close()
        self.bkg_vign_cat.close()
        self.flag_vign_cat.close()
        self.weight_vign_cat.close()
        self.psf_vign_cat.close()

class Ngmix(object):
    """Ngmix.

    Class to handle NGMIX shapepe measurement.

    Parameters
    ----------
    input_file_list : list
        Input files
    output_dir : str
        Output directory
    file_number_string : str
        File numbering scheme
    zero_point : float
        Photometric zero point
    pixel_scale : float
        Pixel scale in arcsec
    f_wcs_path : str
        Path to merged single-exposure single-HDU headers
    w_log : logging.Logger
        Logging instance
    id_obj_min : int, optional
        First galaxy ID to process, not used if the value is set to ``-1``;
        the default is ``-1``
    id_obj_max : int, optional
        Last galaxy ID to process, not used if the value is set to ``-1``;
        the default is ``-1``

    Raises
    ------
    IndexError
        If the length of the input file list is incorrect

    """

    def __init__(
        self,
        input_file_list,
        output_dir,
        file_number_string,
        zero_point,
        pixel_scale,
        f_wcs_path,
        w_log,
        id_obj_min=-1,
        id_obj_max=-1
    ):

        if len(input_file_list) != 6:
            raise IndexError(
                f'Input file list has length {len(input_file_list)},'
                + ' required is 6'
            )

        self._tile_cat_path = input_file_list[0]
        self._vignet_cat = Vignet(
            input_file_list[1],
            input_file_list[2],
            input_file_list[3],
            input_file_list[4],
            input_file_list[5],
            f_wcs_path
        )
        #self._gal_vignet_path = input_file_list[1]
        #self._bkg_vignet_path = input_file_list[2]
        #self._psf_vignet_path = input_file_list[3]
        #self._weight_vignet_path = input_file_list[4]
        #self._flag_vignet_path = input_file_list[5]

      

        self._output_dir = output_dir
        self._file_number_string = file_number_string

        self._zero_point = zero_point
        self._pixel_scale = pixel_scale

        #self._f_wcs_path = f_wcs_path
        self._id_obj_min = id_obj_min
        self._id_obj_max = id_obj_max

        self._w_log = w_log

        # Initiatlise random generator
        seed = int(''.join(re.findall(r'\d+', self._file_number_string)))
        self._rng = np.random.RandomState(seed)
        self._w_log.info(f'Random generator initialisation seed = {seed}')

    @classmethod
    def MegaCamFlip(self, vign, ccd_nb):
        """Flip for MegaCam.

        MegaPipe has CCDs that are upside down. This function flips the
        postage stamps in these CCDs. TO DO: This will give incorrect results
        when used with THELI ccds.  Fix this.

        Parameters
        ----------
        vign : numpy.ndarray
            Array containing the postage stamp to flip
        ccd_nb : int
            ID of the CCD containing the postage stamp

        Returns
        -------
        numpy.ndarray
            The flipped postage stamp

        """
        if ccd_nb < 18 or ccd_nb in [36, 37]:
            # swap x axis so origin is on top-right
            return np.rot90(vign, k=2)
            print('rotating megapipe image')
        else:
            # swap y axis so origin is on bottom-left
            return vign

    def get_prior(self, T_range=None, F_range=None):
        """Get Prior.

        get a prior for use with the maximum likelihood fitter

        Parameters
        ----------
        T_range: (float, float), optional
            The range for the prior on T
        F_range: (float, float), optional
            Fhe range for the prior on flux 

        Returns
        -------
        ngmix.priors
            Priors for the different parameters (ellipticity,center, size, flux)
        """
        # 2-d Gaussian prior on the object center
        # centered with respect to jacobian center
        # Units same as jacobian, probably arcsec
        cen_prior = ngmix.priors.CenPrior(
            cen1=0.0, 
            cen2=0.0, 
            sigma1=self.scale, 
            sigma2=self.scale, 
            rng=self._rng
        )
        
        # Prior on ellipticity. Details do not matter, as long
        # as it regularizes the fit. From Bernstein & Armstrong 2014
        g_sigma = 0.4
        g_prior = ngmix.priors.GPriorBA(sigma=g_sigma,rng=self._rng)

        if T_range is None:
            T_range = [-1.0, 1.e3]
        if F_range is None:
            F_range = [-100.0, 1.e9]

        # Flat Size prior in arcsec squared. Instead of flat, TwoSidedErf could be used
        T_prior = ngmix.priors.FlatPrior(
            minval=T_range[0], 
            maxval=T_range[1], 
            rng=self._rng
        )

        # Flat Flux prior. Bounds need to make sense for
        # images in question
        F_prior = ngmix.priors.FlatPrior(
            minval=F_range[0], 
            maxval=F_range[1],
            rng=self._rng
        )

        # Joint prior, combine all individual priors
        prior = ngmix.joint_prior.PriorSimpleSep(
            cen_prior=cen_prior,
            g_prior=g_prior,
            T_prior=T_prior,
            F_prior=F_prior,
        )

        return prior

    def compile_results(self, results):
        """Compile Results.

        Prepare the results of NGMIX before saving. TO DO: add snr_r and T_r
        This needs to be updated
        Parameters
        ----------
        results : dict
            Results of NGMIX metacal

        Returns
        -------
        dict
            Compiled results ready to be written to a file
            note: psfo is the original image psf from psfex or mccd

        Raises
        ------
        KeyError
            If SNR key not found

        """
        names = ['1m', '1p', '2m', '2p', 'noshear']
        names2 = [
            'id',
            'n_epoch_model',
            'moments_fail',
            'ntry_fit',
            'g1_psfo_ngmix',
            'g2_psfo_ngmix',
            'r50_psfo_ngmix',
            'g1_err_psfo_ngmix',
            'g2_err_psfo_ngmix',
            'r50_err_psfo_ngmix',
            'g1',
            'g1_err',
            'g2',
            'g2_err',
            'r50',
            'r50_err',
            'r50psf',
            'g1_psf',
            'g2_psf',
            'flux',
            'flux_err',
            's2n',
            'mag',
            'mag_err',
            'flags',
            'mcal_flags'
        ]
        output_dict = {k: {kk: [] for kk in names2} for k in names}
        for idx in range(len(results)):
            for name in names:

                mag = (
                    -2.5 * np.log10(results[idx][name]['flux'])
                    + self._zero_point
                )
                mag_err = np.abs(
                    -2.5 * results[idx][name]['flux_err']
                    / (results[idx][name]['flux'] * np.log(10))
                )

                output_dict[name]['id'].append(results[idx]['obj_id'])
                output_dict[name]['n_epoch_model'].append(
                    results[idx]['n_epoch_model']
                )
                output_dict[name]['moments_fail'].append(
                    results[idx]['moments_fail']
                )
                output_dict[name]['ntry_fit'].append(
                    results[idx][name]['ntry']
                )
                output_dict[name]['g1_psfo_ngmix'].append(
                    results[idx]['g_PSFo'][0]
                )
                output_dict[name]['g2_psfo_ngmix'].append(
                    results[idx]['g_PSFo'][1]
                )
                output_dict[name]['g1_err_psfo_ngmix'].append(
                    results[idx]['g_err_PSFo'][0]
                )
                output_dict[name]['g2_err_psfo_ngmix'].append(
                    results[idx]['g_err_PSFo'][1]
                )
                output_dict[name]['r50_psfo_ngmix'].append(
                    results[idx]['r50_PSFo']
                )
                output_dict[name]['r50_err_psfo_ngmix'].append(
                    results[idx]['r50_err_PSFo']
                )
                output_dict[name]['g1'].append(results[idx][name]['g'][0])
                output_dict[name]['g1_err'].append(
                    results[idx][name]['pars_err'][2]
                )
                output_dict[name]['g2'].append(results[idx][name]['g'][1])
                output_dict[name]['g2_err'].append(
                    results[idx][name]['pars_err'][3]
                )
                output_dict[name]['r50'].append(results[idx][name]['pars'][4])
                output_dict[name]['r50_err'].append(results[idx][name]['pars_err'][4])
                output_dict[name]['r50psf'].append(results[idx][name]['r50psf'])
                output_dict[name]['g1_psf'].append(
                    results[idx][name]['gpsf'][0]
                )
                output_dict[name]['g2_psf'].append(
                    results[idx][name]['gpsf'][1]
                )
                output_dict[name]['flux'].append(results[idx][name]['flux'])
                output_dict[name]['flux_err'].append(
                    results[idx][name]['flux_err']
                )
                output_dict[name]['mag'].append(mag)
                output_dict[name]['mag_err'].append(mag_err)

                if 's2n' in results[idx][name]:
                    output_dict[name]['s2n'].append(results[idx][name]['s2n'])
                elif 's2n_r' in results[idx][name]:
                    output_dict[name]['s2n'].append(
                        results[idx][name]['s2n_r']
                    )
                else:
                    raise KeyError('No SNR key (s2n, s2n_r) found in results')

                output_dict[name]['flags'].append(results[idx][name]['flags'])
                output_dict[name]['mcal_flags'].append(
                    results[idx]['mcal_flags']
                )

        return output_dict

    def save_results(self, output_dict):
        """Save Results.

        Save the results into a FITS file.

        Parameters
        ----------
        output_dict
            Dictionary containing the results

        """
        output_name = (
            f'{self._output_dir}/ngmix{self._file_number_string}.fits'
        )

        f = file_io.FITSCatalogue(
            output_name,
            open_mode=file_io.BaseCatalogue.OpenMode.ReadWrite
        )

        for key in output_dict.keys():
            f.save_as_fits(output_dict[key], ext_name=key.upper())

    def process(self):
        """Process.

        Funcion to processs NGMIX.
        organizes object cutouts from detection catalog in image, 
        weight, and flag files
        per object: 
            gathers wcs and psf info from exposures
            background subtracts (make this an option)
            scales by relative zeropoints
            runs metacal convolutions and ngmix fitting
        Returns
        -------
        dict
            Dictionary containing the NGMIX metacal results

        """
      
        tile_cat = Tile_cat('')
        # i would like to make this into an object vignet
        vignet_cat = self._vignet_cat  

        final_res = []
        prior = self.get_prior()

        count = 0
        id_first = -1
        id_last = -1

        for i_tile, obj_id in enumerate(tile_cat.obj_id):
            # only run on objects in config file if they are specified (-1 means not set)
            if self._id_obj_min > 0 and obj_id < self._id_obj_min:
                continue
            if self._id_obj_max > 0 and obj_id > self._id_obj_max:
                continue
            if id_first == -1:
                id_first = obj_id
            id_last = obj_id

            count = count + 1
            
            # make postage stamp, skip if not observed
            try:
                stamp = prepare_postage_stamps(vignet_cat)
            except AttributeError:
                continue
            
            #if object is observed, carry out metacal operations and run ngmix
          
            if len(stamp.gals) == 0:
                continue
            try:
                res, obsdict, psf_res = do_ngmix_metacal(
                    stamp,
                    prior,
                    tile_cat.flux[i_tile],
                    self._pixel_scale,
                    self._rng
                )

            except Exception as ee:
                self._w_log.info(
                    f'ngmix failed for object ID={obj_id}.\nMessage: {ee}'
                )
                continue
            # these things need to be considered
            res['obj_id'] = obj_id
            res['n_epoch_model'] = len(stamp.gal_vign_list)
            final_res.append(res)

        self._w_log.info(
            f'ngmix loop over objects finished, processed {count} '
            + f'objects, id first/last={id_first}/{id_last}'
        )

        vignet_cat.close
    
        # Put all results together
        res_dict = self.compile_results(final_res,psf_res)

        # Save results
        self.save_results(res_dict)

def prepare_postage_stamps(vignet, tile_cat):
    i_tile = tile_cat.obj_id - 1
    obj_id = tile_cat.obj_id
    # define per-object lists of individual exposures to go into ngmix
    stamp = Postage_stamp()
    if (
        (vignet.psf_vign_cat[str(obj_id)] == 'empty')
        or (vignet.gal_vign_cat[str(obj_id)] == 'empty')
    ):
        raise AttributeError
    #identify exposure and ccd number from psf catalog
    psf_expccd_names = list(vignet.psf_vign_cat[str(obj_id)].keys())
    for expccd_name in psf_expccd_names:
        exp_name, ccd_n = re.split('-', expccd_name)

        gal_vign = (
            vignet.gal_vign_cat[str(obj_id)][expccd_name]['VIGNET']
        )

        if len(np.where(gal_vign.ravel() == 0)[0]) != 0:
            continue
        
        if stamp.bkg_sub:
            bkg_vign = (
                vignet.bkg_vign_cat[str(obj_id)][expccd_name]['VIGNET']
            )
            gal_vign_sub_bkg = background_subtract(
                gal_vign,
                bkg_vign
            )
        else:
            gal_vign_sub_bkg = gal_vign

        if stamp.megacam_flip:
            tile_vign = (
                Ngmix.MegaCamFlip(np.copy(tile_vign[i_tile]), int(ccd_n))
            )

        flag_vign = (
            vignet.flag_vign_cat[str(obj_id)][expccd_name]['VIGNET']
        )
        flag_vign[np.where(tile_vign == -1e30)] = 2**10
        v_flag_tmp = flag_vign.ravel()
        # remove objects that are more than 1/3 masked
        if len(np.where(v_flag_tmp != 0)[0]) / (51 * 51) > 1 / 3.0:
            continue

        weight_vign = (
            vignet.weight_vign_cat[str(obj_id)][expccd_name]['VIGNET']
        )

        jacob = get_galsim_jacobian(
            vignet.f_wcs_file[exp_name][int(ccd_n)]['WCS'],
            tile_cat.ra[i_tile],
            tile_cat.dec[i_tile]
        )

        header = fits.Header.fromstring(
            vignet.f_wcs_file[exp_name][int(ccd_n)]['header']
        )

        # rescale by relative zero-points
        gal_vign_scaled, weight_vign_scaled = rescale_epoch_fluxes(
            gal_vign_sub_bkg,
            weight_vign,
            header
        )

        # gather postage stamps in all of the epochs
        stamp.gals.append(gal_vign_scaled)
        stamp.psfs.append(
            vignet.psf_vign_cat[str(obj_id)][expccd_name]['VIGNET']
        )

        stamp.weights.append(weight_vign_scaled)
        stamp.flags.append(flag_vign)
        stamp.jacobs.append(jacob)
                
    return stamp

def background_subtract(gal,bkg):
    """background subtraction.
        
    Parameters
    ----------
    gal : numpy.ndarray
        galaxy image
    bkg : numpy.ndarray
        background
        
    Returns
    -------
    numpy.ndarray
        background subtracted galaxy
    """

    # background subtraction
    gal_vign_sub_bkg = gal - bkg

    return gal_vign_sub_bkg

def rescale_epoch_fluxes(gal,weight,header):
    """rescale epochs by relative zeropoints to be on the same flux scale
        
    Parameters
    ----------
    gal : numpy.ndarray
        background subtracted galaxy image
    weight : numpy.ndarray
        weight image
    header : 
        image header
        
    Returns
    -------
    numpy.ndarray
        rescaled galaxy image
    numpy.ndarray
        rescaled weight image
    """
    Fscale = header['FSCALE']

    gal_scaled = gal * Fscale
    weight_scaled = weight * 1 / Fscale ** 2

    return gal_scaled, weight_scaled

def get_galsim_jacobian(wcs, ra, dec):
    """Get local wcs.
    This produces a galsim jacobian at a point.  We call it local_wcs because we convert to a ngmix object to create the jacobian later.
    TO DO: can we do this within ngmix?

    Parameters
    ----------
    wcs : astropy.wcs.WCS
        WCS object for which we want the Jacobian
    ra : float
        RA position of the center of the vignet (in degrees)
    dec : float
        Dec position of the center of the vignet (in degress)

    Returns
    -------
    galsim.wcs.BaseWCS.jacobian
        Jacobian of the WCS at the required position

    """
    g_wcs = galsim.fitswcs.AstropyWCS(wcs=wcs)
    world_pos = galsim.CelestialCoord(
        ra=ra * galsim.angle.degrees,
        dec=dec * galsim.angle.degrees,
    )
    galsim_jacob = g_wcs.jacobian(world_pos=world_pos)

    return galsim_jacob


def get_noise(gal, weight, guess, pixel_scale, thresh=1.2):
    """Get Noise.
    TO DO: modify guess, pixel scale
    Compute the sigma of the noise from an object postage stamp.
    Use a guess on the object size, ellipticity and flux to create a window
    function.

    Parameters
    ----------
    gal : numpy.ndarray
        Galaxy image
    weight : numpy.ndarray
        Weight image
    guess : list
        Gaussian parameters fot the window function
        ``[x0, y0, g1, g2, r50, flux]``
    pixel_scale : float
        Pixel scale of the galaxy image
    thresh : float, optional
        Threshold to cut the window function,
        cut = ``thresh`` * :math:`\sigma_{\rm noise}`;  the default is ``1.2``

    Returns
    -------
    float
        Sigma of the noise on the galaxy image

    """
    img_shape = gal.shape
    m_weight = weight != 0

    sig_tmp = sigma_mad(gal[m_weight])

    gauss_win = galsim.Gaussian(sigma=np.sqrt(guess[4] / 2), flux=guess[5])
    gauss_win = gauss_win.shear(g1=guess[2], g2=guess[3])
    gauss_win = gauss_win.drawImage(
        nx=img_shape[0],
        ny=img_shape[1],
        scale=pixel_scale
    ).array

    m_weight = weight[gauss_win < thresh * sig_tmp] != 0

    sig_noise = sigma_mad(gal[gauss_win < thresh * sig_tmp][m_weight])

    return sig_noise

def prepare_ngmix_weights(gal,weight,flag,tile_cat):
    """bookkeeping for ngmix weights. runs on a single galaxy and epoch
        pixel scale and galaxy guess
        TO DO: decide if we want galaxy guess stuff

    Parameters
    ----------
    gal : numpy.ndarray
        galaxy image.  List indices run over epochs
    weight : numpy.ndarray
        weight image  List indices run over epochs
    flag : numpy.ndarray
        flag image.  List indices run over epochs

    Returns
    -------
    numpy.ndarray
        galaxy image where noise replaces masked regions
    numpy.ndarray
        variance map for NGMIX
    numpy.ndarray
        noise image    

    """ 
    # integrate flag info into weights
    weight_map = np.copy(weight)
    weight_map[np.where(flag != 0)] = 0.
    # This code combines integrates flag information into the weights.
   
    #if gal_guess_flag:
    #    sig_noise = get_noise(
    #        gal,
    #        weight,
    #        gal_guess_tmp,
    #        pixel_scale,
    #    )
    #else:
    sig_noise = sigma_mad(gal)

    noise_img = np.random.randn(*gal.shape) * sig_noise
    noise_img_gal = np.random.randn(*gal.shape) * sig_noise
    # MKDEBUG why two noise images?

    # fill in galaxy image masked regions with noise
    gal_masked = np.copy(gal)
    if (len(np.where(weight_map == 0)[0]) != 0):
        gal_masked[weight_map == 0] = noise_img_gal[weight_map == 0]

    # convert weight map to variance map
    weight_map *= 1 / sig_noise ** 2
    
    return gal_masked, weight_map, noise_img

def make_ngmix_observation(gal,weight,flag,psf,wcs):
    """single galaxy and epoch to be passed to ngmix
    TO DO: pixel scale
    Parameters
    ----------
    gal : numpy.ndarray
        List of the galaxy vignets.  List indices run over epochs
    weight : numpy.ndarray
        List of the PSF vignets
    flag : numpy.ndarray
        flag image
    psf : numpy.ndarray
        psf vignett
    wcs : numpy.ndarray
        Jacobian
    Returns
    -------
    ngmix.observation.Observation
        observation to fit using ngmix

    """
    # prepare psf
    # WHY RECENTER
    psf_jacob = ngmix.Jacobian(
        row=(psf.shape[0] - 1) / 2,
        col=(psf.shape[1] - 1) / 2,
        wcs=wcs
    )

    psf_obs = Observation(psf, jacobian=psf_jacob)

    # prepare weight map
    gal_masked, weight_map, noise_img = prepare_ngmix_weights(
        gal,
        weight,
<<<<<<< HEAD
        flag
=======
        flag,
        None,
>>>>>>> be8b71b9
    )
    # WHY RECENTER???
    # Recenter jacobian if necessary
    gal_jacob = ngmix.Jacobian(
        row=(gal.shape[0] - 1) / 2,
        col=(gal.shape[1] - 1) / 2,
        wcs=wcs
    )
    # define ngmix observation
    gal_obs = Observation(
        gal_masked,
        weight=weight_map,
        jacobian=gal_jacob,
        psf=psf_obs,
        noise=noise_img
    )
 
    return gal_obs

def average_multiepoch_psf(obsdict, nepoch):
    """ averages psf information over multiple epochs
    we may need to do this for original psf as well
    Parameters
    ----------
    obsdict : dict
        dictionary of metacal observations after fit

    Returns
    -------
    dict
        Average psf size, shape over n_epochs

    """
    # create dictionary
    names = ['T_psf', 'T_psf_err', 'g_psf', 'g_psf_err']
    psf_dict = {k: [] for k in names}
    # include relevant psf quantities- check how they are presented for multi-epoch observations
    wsum = 0
    g_psf_sum = np.array([0., 0.])
    g_psf_err_sum = np.array([0., 0.])
    T_psf_sum = 0
    T_psf_err_sum = 0
    for n_e in np.arange(nepoch):
        T_psf=obsdict['noshear'][n_e].psf.meta['result']['T']
        T_psf_err=obsdict['noshear'][n_e].psf.meta['result']['T_err']
        g_psf=obsdict['noshear'][n_e].psf.meta['result']['g']
        g_psf_err=obsdict['noshear'][n_e].psf.meta['result']['g_err']
        ne_wsum = obsdict['noshear'][0].weight.sum()

        # we probably want to handle cases when there is no psf
        # how are we dealing with the error, what is npsf
        wsum += ne_wsum
        g_psf_sum += g_psf * ne_wsum
        g_psf_err_sum += g_psf_err * ne_wsum
        T_psf_sum += T_psf * ne_wsum
        T_psf_err_sum += T_psf_err * ne_wsum

    if wsum == 0:
        raise ZeroDivisionError('Sum of weights = 0, division by zero')

    psf_dict['g_psf'] = g_psf_sum / wsum
    psf_dict['g_psf_err'] = g_psf_err_sum / wsum
    psf_dict['T_psf'] = T_psf_sum / wsum
    psf_dict['T_psf_err'] = T_psf_err_sum / wsum    

    return psf_dict      


def do_ngmix_metacal(
    stamp,
    prior,
    flux_guess,
    rng
):
    """Do Ngmix Metacal.

    Performs  metacalibration on a sigle multi-epoch object and returns the joint shape measurement with NGMIX.
    TO DO: get pixel scale from jacob_list
    Parameters
    ----------
    stamp : Postage_stamp
        List of the galaxy vignets.  List indices run over epochs
    prior : ngmix.priors
        Priors for the fitting parameters
    flux_guess : np.ndarray
        guess for flux
    pixel_scale : float
        pixel scale in arcsec
    rng : numpy.random.RandomState
        Random state for guesses and priors    

    Returns
    -------
    dict
        Dictionary containing the results of NGMIX metacal

    """
    n_epoch = len(stamp.gals)

    # are there galaxies to fit?
    if n_epoch == 0:
        raise ValueError("0 epoch to process")

    # fitting options go here, make an option for the future
    psf_model = 'gauss'
    gal_model = 'gauss'

    # Construct multi-epoch observation object to pass to ngmix 
    gal_obs_list = ObsList()

    # create list of ngmix observations for each galaxy
    for n_e in range(n_epoch):
        gal_obs = make_ngmix_observation(
            stamp.gals[n_e],
            stamp.weights[n_e],
            stamp.flags[n_e],
            stamp.psfs[n_e],
            stamp.jacobs[n_e]
        )
        gal_obs_list.append(gal_obs)
   
    #  decide on fitting options
    fitter = ngmix.fitting.Fitter(model=gal_model, prior=prior)
    # make parameter guesses based on a psf flux and a rough T
    guesser = ngmix.guessers.TPSFFluxAndPriorGuesser(
        rng=rng,
        T=0.25,
        prior=prior,
    )

    # psf fitting a gaussian
    psf_fitter  = ngmix.fitting.Fitter(model=psf_model, prior=prior)
    # TO DO! what do we do about size?                              
    psf_guesser = ngmix.guessers.TFluxGuesser(
        rng=rng,
        T=0.25,
        prior=prior,
        flux=flux_guess,
    )

    # this runs the fitter. We set ntry=2 to retry the fit if it fails
    psf_runner = ngmix.runners.PSFRunner(
        fitter=psf_fitter, guesser=psf_guesser,
        ntry=2,
    )
    runner = ngmix.runners.Runner(
        fitter=fitter, guesser=guesser,
        ntry=5,
    )

    # this "bootstrapper" runs the metacal image shearing as well as both psf
    # and object measurements
    boot = ngmix.metacal.MetacalBootstrapper(
        runner=runner, 
        psf_runner=psf_runner,
        rng=rng,
        ignore_failed_psf=True,
    )
    # this is the actual fit
    resdict, obsdict = boot.go(gal_obs_list)
    # compile results to include psf information
    psf_res = average_multiepoch_psf(obsdict, n_epoch)

    return resdict, obsdict, psf_res


# Define the SExtractor parameters for a galaxy
def sextractor_e1e2(e,theta):
    """sextractor_e1e2

    computes ellipticity from sextrator quantities
    Parameters
    ----------
    stamp : Postage_stamp
        List of the galaxy vignets.  List indices run over epochs
    prior : ngmix.priors
        Priors for the fitting parameters
    flux_guess : np.ndarray
        guess for flux
    pixel_scale : float
        pixel scale in arcsec
    rng : numpy.random.RandomState
        Random state for guesses and priors    

    Returns
    -------
    np.ndarray
        ellipticity

    """
    # Convert the position angle from degrees to radians
    phi = np.radians(theta) - np.pi/2
    # Calculate the ellipticity vector
    e_vec = e * np.array([np.cos(2*phi), np.sin(2*phi)])
<<<<<<< HEAD
    return e_vec
>>>>>>> lucie/ngmix_update
=======
    return e_vec
>>>>>>> be8b71b9
<|MERGE_RESOLUTION|>--- conflicted
+++ resolved
@@ -19,11 +19,7 @@
 
 # I still don't know how to handle this
 class Tile_cat():
-<<<<<<< HEAD
- """Tile_cat.
-=======
     """Tile_cat.
->>>>>>> be8b71b9
 
     catalog measured on a tile
 
@@ -840,12 +836,8 @@
     gal_masked, weight_map, noise_img = prepare_ngmix_weights(
         gal,
         weight,
-<<<<<<< HEAD
-        flag
-=======
         flag,
         None,
->>>>>>> be8b71b9
     )
     # WHY RECENTER???
     # Recenter jacobian if necessary
@@ -1040,9 +1032,4 @@
     phi = np.radians(theta) - np.pi/2
     # Calculate the ellipticity vector
     e_vec = e * np.array([np.cos(2*phi), np.sin(2*phi)])
-<<<<<<< HEAD
-    return e_vec
->>>>>>> lucie/ngmix_update
-=======
-    return e_vec
->>>>>>> be8b71b9
+    return e_vec
--- conflicted
+++ resolved
@@ -341,17 +341,9 @@
         raise ValueError("0 epoch to process")
 
     # fitting options go here, make an option for the future
-<<<<<<< HEAD
-    # 'gauss': deterministic algorithm to set Gaussian; WCS bug
-    # 'fit_gauss': fit + circulize + dilate PSF, no WCS bug
-    psf_model = 'gauss'
-
-    gal_model = 'gauss'
-=======
     model = 'gauss'
     psf_model='fitgauss'
     
->>>>>>> 74910b4a
 
     # Construct multi-epoch observation object to pass to ngmix 
     gal_obs_list = ObsList()

"""MCCD PLOTS UTILITIES.

This module is used to generate a series of plots from the merged validation
catalogues. It plots the Mean shape plots for the merged validation catalogue.
It can also plot the rho statistics provided that the required packages are
installed.

:Author: Tobias Liaudat

"""

import time

import matplotlib as mpl
import matplotlib.pyplot as plt
import mccd.mccd_utils as mccd_utils
import numpy as np
import stile
import stile.stile_utils
import treecorr
from astropy.io import fits
from stile.sys_tests import BaseCorrelationFunctionSysTest

from shear_psf_leakage.rho_tau_stat import RhoStat

# Define the backend for matplotlib
mpl.use("agg")

# MegaCam -> plt.subplot correspondance, as given by:
"""        'COMMENT Unique detector IDs for MegaCam',
           'COMMENT (North on top, East to the left)',
           'COMMENT    --------------------------',
           'COMMENT    ba ba ba ba ba ba ba ba ba',
           'COMMENT    00 01 02 03 04 05 06 07 08',
           'COMMENT --------------------------------',
           'COMMENT ba ba ba ba ba ba ba ba ba ba ba',
           'COMMENT 36 09 10 11 12 13 14 15 16 17 37',
           'COMMENT --------------------------------',
           'COMMENT 38 18 19 20 21 22 23 24 25 26 39',
           'COMMENT ab ab ab ab ab ab ab ab ab ab ab',
           'COMMENT --------------------------------',
           'COMMENT    27 28 29 30 31 32 33 34 35',
           'COMMENT    ab ab ab ab ab ab ab ab ab',
           'COMMENT    __________________________'
"""


def megacam_pos(index):
    """Handle MegaCam Positions.

    Parameters
    ----------
    index : int
        MegaCam position index

    Returns
    -------
    int
        Updated index

    """
    if index < 9:
        # first row - shift by one
        return index + 1
    elif index < 18:
        # second row, non-ears
        return index + 3
    elif index < 27:
        # third row non-ears
        return index + 5
    elif index < 36:
        # fourth row
        return index + 7
    else:
        MegaCamCoords = {36: 11, 37: 21, 38: 22, 39: 32}
        return MegaCamCoords[index]


def megacam_flip(xbins, ybins, ccd_nb, nb_pixel):
    """Flip MegaCam.

    Parameters
    ----------
    xbins : int
        X-axis bins
    ybins : int
        Y-axis bins
    ccd_nb : int
        CCD number
    nb_pixel : int
        Number of pixels

    Returns
    -------
    tuple
        Number of bins in the x and y axes

    """
    if ccd_nb < 18 or ccd_nb in [36, 37]:
        # swap x axis so origin is on top-right
        xbins = nb_pixel[0] - xbins + 1
    else:
        # swap y axis so origin is on bottom-left
        ybins = nb_pixel[1] - ybins + 1

    return xbins, ybins


def megacam_flip_2(xbins, ybins, ccd_nb, nb_pixel):
    """Flip MegaCam 2.

    Parameters
    ----------
    xbins : int
        X-axis bins
    ybins : int
        Y-axis bins
    ccd_nb : int
        CCD number
    nb_pixel : int
        Number of pixels

    Returns
    -------
    tuple
        Number of bins in the x and y axes

    """
    if ccd_nb < 18 or ccd_nb in [36, 37]:
        # swap x axis so origin is on top-right
        # xbins = nb_pixel[0] - xbins + 1
        a = 1
    else:
        # swap y axis so origin is on bottom-left
        ybins = nb_pixel[1] - ybins + 1

    return xbins, ybins


def mean_shapes_plot(
    ccd_maps, filename, title="", colorbar_ampl=1.0, wind=None, cmap="bwr"
):
    r"""Mean Shapes Plot.

    Plot mean shapes from CCD maps.

    Parameters
    ----------
    ccd_maps : numpy.ndarray
        CCD maps
    filename : str
        File name
    title : str, optional
        Plot title
    colorbar_ampl : float, optional
        Colour bar amplitude; default is ``1.0``
    wind : numpy.ndarray, optional
        minimum and maximum values for color map; determined from ``ccd_maps``
        if ``None`` (default)
    cmap : str, optional
        Colour map; default is ``bwr``

    """
    # colorbar amplitude
    if wind is None:
        vmax = (
            max(np.nanmax(ccd_maps), np.abs(np.nanmin(ccd_maps)))
            * colorbar_ampl
        )
        vmin = -vmax * colorbar_ampl
    else:
        vmin, vmax = wind[0] * colorbar_ampl, wind[1] * colorbar_ampl

    # create full plot
    fig, axes = plt.subplots(nrows=4, ncols=11, figsize=(18, 12), dpi=400)
    # remove corner axes (above and below ears)
    for j in [0, 10, -1, -11]:
        axes.flat[j].axis("off")
    for ccd_nb, ccd_map in enumerate(ccd_maps):
        ax = axes.flat[megacam_pos(ccd_nb)]
        im = ax.imshow(
            ccd_map.T, cmap=cmap, interpolation="Nearest", vmin=vmin, vmax=vmax
        )
        ax.set_xticks([])
        ax.set_yticks([])
        ax.set_title(f"rmse={np.sqrt(np.nanmean(ccd_map ** 2)):.3e}", size=8)
    plt.suptitle(title, size=20)  # TODO: fix title
    fig.subplots_adjust(right=0.8)
    cbar_ax = fig.add_axes([0.85, 0.15, 0.05, 0.7])
    fig.colorbar(im, cax=cbar_ax)
    plt.savefig(f"{filename}.png")
    plt.close()


def plot_meanshapes(
    starcat_path,
    output_path,
    nb_pixel,
    w_log,
    hdu_no=2,
    remove_outliers=False,
    plot_meanshapes=True,
    plot_histograms=True,
    psf_model_type="mccd",
    max_e=None,
    max_de=None,
    min_r2=None,
    max_r2=None,
    max_dr2=None,
):
    """Plot Mean Shapes.

    Plot mean shapes, sizes, and histograms

    Parameters
    ----------
    starcat_path : str
        Input star and PSF catalogue
    output_path : str
        Output directory for plots
    nb_pixel : numpy.ndarray
        Number of pixels per CCD in x- and y-direction
    w_log : logging.Logger
        Logging instance
    hdu_no : int, optional
        HDU number of data in input FITS file; default is ``2``
    remove_outliers : bool, optional
        Perform outlier rejection if ``True``; default is ``False``
    plot_meanshape : bool, optional
        Plot mean focal plane ellipticities, sizes, and residuals if ``True``;
        default is ``True``
    plot_histograms : bool, optional
        Plot 1D histogram of ellipticities, sizes, and residuals if ``True``;
        default is ``True``
    psf_model_type : str, optional
        PSF model type, options are ``mccd`` or ``psfex``; defualt is ``mccd``
    max_e : float, optional
        maximum value for focal plane ellipticity plots; default is ``None``,
        set according to from data
    max_de : float, optional
        maximum value for focal plane residual ellipticity plots; default is
        ``None``, set according to from data
    min_r2 : float, optional
        minimum value for focal plane size plots, default is ``None``; set
        according to data
    max_r2 : float, optional
        maximum value for focal plane size plots, default is ``None``; set
        according to data
    max_dr2 : float, optional
        maximum value for focal plane residual size plots, default is ``None``;
        set according to data

    """
    # READ FULL STARCAT
    starcat = fits.open(starcat_path, memmap=False)

    auto_colorbar = False
    colorbar_ampl = 1.0
    loc2glob = mccd_utils.Loc2Glob()

    # MegaCam: each CCD is 2048x4612
    grid = np.linspace(0, loc2glob.x_npix, nb_pixel[0] + 1), np.linspace(
        0, loc2glob.y_npix, nb_pixel[1] + 1
    )

    # Flag mask
    star_flags = starcat[hdu_no].data["FLAG_STAR_HSM"]
    psf_flags = starcat[hdu_no].data["FLAG_PSF_HSM"]
    flagmask = np.abs(star_flags - 1) * np.abs(psf_flags - 1)

    # convert sigma to R^2's
    all_star_shapes = np.array(
        [
            starcat[hdu_no].data["E1_STAR_HSM"],
            starcat[hdu_no].data["E2_STAR_HSM"],
            2.0 * starcat[hdu_no].data["SIGMA_STAR_HSM"] ** 2,
        ]
    )
    all_psf_shapes = np.array(
        [
            starcat[hdu_no].data["E1_PSF_HSM"],
            starcat[hdu_no].data["E2_PSF_HSM"],
            2.0 * starcat[hdu_no].data["SIGMA_PSF_HSM"] ** 2,
        ]
    )
    all_CCDs = starcat[hdu_no].data["CCD_NB"]
    all_X = starcat[hdu_no].data["X"]
    all_Y = starcat[hdu_no].data["Y"]

    # Remove stars/PSFs where the measured size is zero
    # Sometimes the HSM shape measurement gives objects with measured
    # size equals to zero without an error Flag.
    bad_stars = abs(all_star_shapes[2, :]) < 0.1
    bad_psfs = abs(all_psf_shapes[2, :]) < 0.1
    size_mask = np.abs(bad_stars) * np.abs(bad_psfs)
    # Remove outlier stars/PSFs
    all_star_shapes = all_star_shapes[:, ~size_mask]
    all_psf_shapes = all_psf_shapes[:, ~size_mask]
    all_CCDs = all_CCDs[~size_mask]
    all_X = all_X[~size_mask]
    all_Y = all_Y[~size_mask]
    flagmask = flagmask[~size_mask]

    # Remove stars/PSFs where the measured size is zero
    # Sometimes the HSM shape measurement gives objects with measured
    # size equals to zero without an error Flag.
    bad_stars = abs(all_star_shapes[2, :]) < 0.1
    bad_psfs = abs(all_psf_shapes[2, :]) < 0.1
    size_mask = np.abs(bad_stars) * np.abs(bad_psfs)
    # Remove outlier stars/PSFs
    all_star_shapes = all_star_shapes[:, ~size_mask]
    all_psf_shapes = all_psf_shapes[:, ~size_mask]
    all_CCDs = all_CCDs[~size_mask]
    all_X = all_X[~size_mask]
    all_Y = all_Y[~size_mask]
    flagmask = flagmask[~size_mask]

    if remove_outliers:
        shape_std_max = 5.0
        # Outlier rejection based on the size
        R2_thresh = shape_std_max * np.std(all_star_shapes[2, :]) + np.mean(
            all_star_shapes[2, :]
        )
        bad_stars = abs(all_star_shapes[2, :]) > R2_thresh
        w_log.info(f"Nb of outlier stars: {np.sum(bad_stars):d}")
        # Remove outlier PSFs
        all_star_shapes = all_star_shapes[:, ~bad_stars]
        all_psf_shapes = all_psf_shapes[:, ~bad_stars]
        all_CCDs = all_CCDs[~bad_stars]
        all_X = all_X[~bad_stars]
        all_Y = all_Y[~bad_stars]
        flagmask = flagmask[~bad_stars]

    e1_res_rmse = np.sqrt(
        np.mean((all_star_shapes[0, :] - all_psf_shapes[0, :]) ** 2)
    )
    e2_res_rmse = np.sqrt(
        np.mean((all_star_shapes[1, :] - all_psf_shapes[1, :]) ** 2)
    )
    R2_res_rmse = np.sqrt(
        np.mean((all_star_shapes[2, :] - all_psf_shapes[2, :]) ** 2)
    )
    w_log.info(f"TOTAL e1 residual RMSE: {e1_res_rmse:.6e}\n")
    w_log.info(f"TOTAL e2 residual RMSE: {e2_res_rmse:.6e}\n")
    w_log.info(f"TOTAL R2 residual RMSE: {R2_res_rmse:.6e}\n")

    # CCDs x star/model x (e1,e2,R2,nstars) x xpos x ypos
    ccd_maps = np.ones((40, 2, 4) + nb_pixel) * np.nan

    for ccd_nb, ccd_map in enumerate(ccd_maps):

        # handle different input catalogue types
        if psf_model_type == "mccd":

            ccd_mask = ((all_CCDs.astype(int) == ccd_nb) * flagmask).astype(
                bool
            )

            # Calculate shift to go from global coordinates to local
            # coordinates
            x_shift, y_shift = loc2glob.shift_coord(ccd_nb)

        elif psf_model_type == "psfex":

            ccd_mask = ((all_CCDs == str(ccd_nb)) * flagmask).astype(bool)

            # No shift required for PSFEx
            x_shift, y_shift = 0, 0

        else:

            raise ValueError(f"Invalid psf model type {psf_model_type}")

        star_shapes = all_star_shapes[:, ccd_mask]
        psf_shapes = all_psf_shapes[:, ccd_mask]

        xs_loc, ys_loc = all_X[ccd_mask] - x_shift, all_Y[ccd_mask] - y_shift

        if psf_model_type == "mccd":
            # swap axes to match CCD orientation and origin convention
            ys_loc = loc2glob.y_npix - ys_loc + 1

        # digitalize into bins
        xbins = np.digitize(xs_loc, grid[0])
        ybins = np.digitize(ys_loc, grid[1])

        if psf_model_type == "psfex":
            xbins, ybins = megacam_flip(xbins, ybins, ccd_nb, nb_pixel)

        for xb in range(nb_pixel[0]):
            for yb in range(nb_pixel[1]):
                bin_star_shapes = star_shapes[
                    :, (xbins == xb + 1) * (ybins == yb + 1)
                ]
                bin_psf_shapes = psf_shapes[
                    :, (xbins == xb + 1) * (ybins == yb + 1)
                ]
                ccd_map[0, :3, xb, yb] = np.mean(bin_star_shapes, axis=1)
                ccd_map[1, :3, xb, yb] = np.mean(bin_psf_shapes, axis=1)
                ccd_map[:, 3, xb, yb] = bin_star_shapes.shape[1]

    if plot_meanshapes:
        # e_1
        if max_e:
            vmax = max_e
        else:
            vmax = max(
                np.nanmax(ccd_maps[:, :, 0]),
                np.abs(np.nanmin(ccd_maps[:, :, 0])),
            )
        vmin = -vmax
        wind = [vmin, vmax]
        title = (
            f"e_1 (stars), std={np.nanstd(ccd_maps[:, 0, 0]):.5e}\n"
            + f"vmax={np.nanmax(abs(ccd_maps[:, 0, 0])):.4e}"
        )
        mean_shapes_plot(
            ccd_maps[:, 0, 0], output_path + "e1s", title, wind=wind
        )

        title = (
            f"e_1 (model), std={np.nanstd(ccd_maps[:, 1, 0]):.5e}\n"
            + f"vmax={np.nanmax(abs(ccd_maps[:, 1, 0])):.4e}"
        )
        mean_shapes_plot(
            ccd_maps[:, 1, 0], output_path + "e1m", title, wind=wind
        )

        if auto_colorbar:
            wind = None
        e1_res = ccd_maps[:, 0, 0] - ccd_maps[:, 1, 0]
        e1_res = e1_res[~np.isnan(e1_res)]
        rmse_e1 = np.sqrt(np.mean(e1_res**2))
        w_log.info(f"Bins: e1 residual RMSE: {rmse_e1:.6f}\n")
        if max_de:
            vmax = max_de
        else:
            vmax = np.nanmax(abs(ccd_maps[:, 0, 0] - ccd_maps[:, 1, 0]))
        vmin = -vmax
        wind = [vmin, vmax]
        title = (
            f"e_1 res, rmse={rmse_e1:.5e}\nvmax={vmax:.4e} , "
            + f"std={np.nanstd(ccd_maps[:, 0, 0] - ccd_maps[:, 1, 0]):.5e}"
        )
        mean_shapes_plot(
            ccd_maps[:, 0, 0] - ccd_maps[:, 1, 0],
            output_path + "e1res",
            title,
            wind=wind,
            colorbar_ampl=colorbar_ampl,
        )

        # e_2
        if max_e:
            vmax = max_e
        else:
            vmax = max(
                np.nanmax(ccd_maps[:, :, 1]),
                np.abs(np.nanmin(ccd_maps[:, :, 1])),
            )
        vmin = -vmax
        wind = [vmin, vmax]
        title = (
            f"e_2 (stars), std={np.nanstd(ccd_maps[:, 0, 1]):.5e}\n"
            + f"vmax={np.nanmax(abs(ccd_maps[:, 0, 1])):.4e}"
        )
        mean_shapes_plot(
            ccd_maps[:, 0, 1], output_path + "e2s", title, wind=wind
        )
        title = (
            f"e_2 (model), std={np.nanstd(ccd_maps[:, 1, 1]):.5e}\n"
            + f"vmax={np.nanmax(abs(ccd_maps[:, 1, 1])):.4e}"
        )
        mean_shapes_plot(
            ccd_maps[:, 1, 1], output_path + "e2m", title, wind=wind
        )

        if auto_colorbar:
            wind = None
            colorbar_ampl = 1.0

        e2_res = ccd_maps[:, 0, 1] - ccd_maps[:, 1, 1]
        e2_res = e2_res[~np.isnan(e2_res)]
        rmse_e2 = np.sqrt(np.mean(e2_res**2))
        w_log.info(f"Bins: e2 residual RMSE: {rmse_e2:.6f}\n")
        if max_de:
            vmax = max_de
        else:
            vmax = np.nanmax(abs(ccd_maps[:, 0, 1] - ccd_maps[:, 1, 1]))
        vmin = -vmax
        wind = [vmin, vmax]
        title = (
            f"e_2 res, rmse={rmse_e2:.5e}\nvmax={vmax:.4e} , "
            + f"std={np.nanstd(ccd_maps[:, 0, 1] - ccd_maps[:, 1, 1]):.5e}"
        )
        mean_shapes_plot(
            ccd_maps[:, 0, 1] - ccd_maps[:, 1, 1],
            output_path + "e2res",
            title,
            wind=wind,
            colorbar_ampl=colorbar_ampl,
        )

        # R^2
        if min_r2:
            vmin = min_r2
        else:
            vmin = 0
        if max_r2:
            vmax = max_r2
        else:
            vmax = np.nanmax(ccd_maps[:, :, 2])
        wind = [vmin, vmax]
        colorbar_ampl = 1
        title = (
            f"R_2 (stars), std={np.nanstd(ccd_maps[:, 0, 2]):.5e}\n"
            + f"vmax={np.nanmax(abs(ccd_maps[:, 0, 2])):.4e}"
        )
        mean_shapes_plot(
            ccd_maps[:, 0, 2],
            output_path + "R2s",
            title,
            wind=wind,
            cmap="Reds",
        )
        title = (
            f"R_2 (model), std={np.nanstd(ccd_maps[:, 1, 2]):.5e}\n"
            + f"vmax={np.nanmax(abs(ccd_maps[:, 1, 2])):.4e}"
        )
        mean_shapes_plot(
            ccd_maps[:, 1, 2],
            output_path + "R2m",
            title,
            wind=wind,
            cmap="Reds",
        )

        if auto_colorbar:
            wind = [
                0,
                np.nanmax(
                    np.abs(
                        (ccd_maps[:, 0, 2] - ccd_maps[:, 1, 2])
                        / ccd_maps[:, 0, 2]
                    )
                ),
            ]
            colorbar_ampl = 1.0
        R2_res = (ccd_maps[:, 0, 2] - ccd_maps[:, 1, 2]) / ccd_maps[:, 0, 2]
        R2_res = R2_res[~np.isnan(R2_res)]
        rmse_r2 = np.sqrt(np.mean(R2_res**2))
        w_log.info(f"Bins: R2 residual RMSE: {rmse_r2:.6f}\n")
        if max_dr2:
            vmax = max_dr2
        else:
            vmax = np.nanmax(
                abs((ccd_maps[:, 0, 2] - ccd_maps[:, 1, 2]) / ccd_maps[:, 0, 2])
            )
        wind = [0, vmax]
        std_title = np.nanstd(
            (ccd_maps[:, 0, 2] - ccd_maps[:, 1, 2]) / ccd_maps[:, 0, 2]
        )
        title = (
            f"∆(R_2)/R_2 res, rmse={rmse_r2:.5e}\nvmax={vmax:.4e} , "
            + f"std={std_title:.5e}"
        )
        if remove_outliers:
            title = "Outliers removed\n" + title

        mean_shapes_plot(
            np.abs((ccd_maps[:, 0, 2] - ccd_maps[:, 1, 2]) / ccd_maps[:, 0, 2]),
            output_path + "R2res",
            title,
            wind=wind,
            colorbar_ampl=colorbar_ampl,
            cmap="Reds",
        )

        # nstars
        wind = (0, np.max(ccd_maps[:, 0, 3]))
        title = f"Number of stars\nTotal={np.nansum(ccd_maps[:, 0, 3]):.0f}"
        mean_shapes_plot(
            ccd_maps[:, 0, 3],
            f"{output_path}nstar",
            title,
            wind=wind,
            cmap="magma",
        )

    # Histograms
    if plot_histograms:
        hist_bins = 50
        plt.figure(figsize=(12, 6), dpi=300)
        plt.hist(
            all_star_shapes[0, :],
            bins=hist_bins,
            range=[-0.2, 0.2],
            label="stars",
            alpha=0.5,
        )
        plt.hist(
            all_psf_shapes[0, :],
            bins=hist_bins,
            range=[-0.2, 0.2],
            label="PSFs",
            alpha=0.5,
        )
        plt.legend(loc="best", fontsize=16)
        plt.title("e1", fontsize=24)
        plt.savefig(f"{output_path}e1_hist.png")
        plt.close()

        plt.figure(figsize=(12, 6), dpi=300)
        data_hist = all_star_shapes[0, :] - all_psf_shapes[0, :]
        plt.hist(
            data_hist,
            bins=hist_bins,
            range=[np.min(data_hist), np.max(data_hist)],
            label="err(star - psf)",
            alpha=0.5,
        )
        plt.legend(loc="best", fontsize=16)
        plt.title("e1 err", fontsize=24)
        plt.savefig(output_path + "err_e1_hist.png")
        plt.close()

        plt.figure(figsize=(12, 6), dpi=300)
        plt.hist(
            all_star_shapes[1, :],
            bins=hist_bins,
            range=[-0.2, 0.2],
            label="stars",
            alpha=0.5,
        )
        plt.hist(
            all_psf_shapes[1, :],
            bins=hist_bins,
            range=[-0.2, 0.2],
            label="PSFs",
            alpha=0.5,
        )
        plt.legend(loc="best", fontsize=16)
        plt.title("e2", fontsize=24)
        plt.savefig(output_path + "e2_hist.png")
        plt.close()

        plt.figure(figsize=(12, 6), dpi=300)
        data_hist = all_star_shapes[1, :] - all_psf_shapes[1, :]
        plt.hist(
            data_hist,
            bins=hist_bins,
            range=[np.min(data_hist), np.max(data_hist)],
            label="err(star - psf)",
            alpha=0.5,
        )
        plt.legend(loc="best", fontsize=16)
        plt.title("e2 err", fontsize=24)
        plt.savefig(output_path + "err_e2_hist.png")
        plt.close()

        plt.figure(figsize=(12, 6), dpi=300)
        mean_R2 = np.mean(all_star_shapes[2, :])
        wind = [mean_R2 - 4, mean_R2 + 4]
        plt.hist(
            all_star_shapes[2, :],
            bins=hist_bins,
            range=wind,
            label="stars",
            alpha=0.5,
        )
        plt.hist(
            all_psf_shapes[2, :],
            bins=hist_bins,
            range=wind,
            label="PSFs",
            alpha=0.5,
        )
        plt.legend(loc="best", fontsize=16)
        plt.title("R2", fontsize=24)
        plt.savefig(output_path + "R2_hist.png")
        plt.close()

        plt.figure(figsize=(12, 6), dpi=300)
        data_hist = (
            all_star_shapes[2, :] - all_psf_shapes[2, :]
        ) / all_star_shapes[2, :]
        plt.hist(
            data_hist,
            bins=hist_bins,
            range=[np.min(data_hist), np.max(data_hist)],
            label="err(star - psf)/star",
            alpha=0.5,
        )
        plt.legend(loc="best", fontsize=16)
        plt.title("R2 err", fontsize=24)
        plt.savefig(output_path + "err_R2_hist.png")
        plt.close()

    starcat.close()


# Rho stats functions
def neg_dash(
    x_in,
    y_in,
    yerr_in,
    plot_name="",
    vertical_lines=True,
    xlabel="",
    ylabel="",
    rho_nb="",
    ylim=None,
    semilogx=False,
    semilogy=False,
    **kwargs,
):
    r"""Neg Dash.

    This function is for making plots with vertical errorbars,
    where negative values are shown in absolute value as dashed lines.
    The resulting plot can either be saved by specifying a file name as
    ``plot_name``, or be kept as a pyplot instance (for instance to combine
    several neg dashes).

    Parameters
    ----------
    x_in : numpy.ndarray
        X-axis inputs
    y_in : numpy.ndarray
        Y-axis inputs
    yerr_in : numpy.ndarray
        Y-axis error inputs
    plot_name : str, optional
        Plot name
    vertical_lines : bool, optional
        Option to plot vertical lines; default is ``True``
    xlabel : str, optional
        X-axis label
    ylabel : str, optional
        Y-axis label
    rho_nb : str, optional
        Rho number
    ylim : float, optional
        Y-axis limit
    semilogx : bool
        Option to plot the x-axis in log scale; default is ``False``
    semilogy : bool
        Option to plot the y-axis in log scale; default is ``False``

    """
    x = np.copy(x_in)
    y = np.copy(y_in)
    yerr = np.copy(yerr_in)
    # catch and separate errorbar-specific keywords from Lines2D ones
    safekwargs = dict(kwargs)
    errbkwargs = dict()
    if "linestyle" in kwargs.keys():
        print(
            "Warning: linestyle was provided but that would kind of defeat"
            + "the purpose, so I will just ignore it. Sorry."
        )
        del safekwargs["linestyle"]
    for errorbar_kword in [
        "fmt",
        "ecolor",
        "elinewidth",
        "capsize",
        "barsabove",
        "errorevery",
    ]:
        if errorbar_kword in kwargs.keys():
            # posfmt = '-'+kwargs['fmt']
            # negfmt = '--'+kwargs['fmt']
            errbkwargs[errorbar_kword] = kwargs[errorbar_kword]
            del safekwargs[errorbar_kword]
    errbkwargs = dict(errbkwargs, **safekwargs)

    # plot up to next change of sign
    current_sign = np.sign(y[0])
    first_change = np.argmax(current_sign * y < 0)
    while first_change:
        if current_sign > 0:
            plt.errorbar(
                x[:first_change],
                y[:first_change],
                yerr=yerr[:first_change],
                linestyle="-",
                **errbkwargs,
            )
            if vertical_lines:
                plt.vlines(
                    x[first_change - 1],
                    0,
                    y[first_change - 1],
                    linestyle="-",
                    **safekwargs,
                )
                plt.vlines(
                    x[first_change],
                    0,
                    np.abs(y[first_change]),
                    linestyle="--",
                    **safekwargs,
                )
        else:
            plt.errorbar(
                x[:first_change],
                np.abs(y[:first_change]),
                yerr=yerr[:first_change],
                linestyle="--",
                **errbkwargs,
            )
            if vertical_lines:
                plt.vlines(
                    x[first_change - 1],
                    0,
                    np.abs(y[first_change - 1]),
                    linestyle="--",
                    **safekwargs,
                )
                plt.vlines(
                    x[first_change],
                    0,
                    y[first_change],
                    linestyle="-",
                    **safekwargs,
                )
        x = x[first_change:]
        y = y[first_change:]
        yerr = yerr[first_change:]
        current_sign *= -1
        first_change = np.argmax(current_sign * y < 0)
    # one last time when `first_change'==0 ie no more changes:
    if rho_nb:
        lab = rf"$\rho_{rho_nb}(\theta)$"
    else:
        lab = ""
    if current_sign > 0:
        plt.errorbar(x, y, yerr=yerr, linestyle="-", label=lab, **errbkwargs)
    else:
        plt.errorbar(
            x, np.abs(y), yerr=yerr, linestyle="--", label=lab, **errbkwargs
        )
    if semilogx:
        plt.xscale("log")
    if semilogy:
        plt.yscale("log")
    if ylim is not None:
        plt.ylim(ylim)
    plt.xlabel(xlabel)
    plt.ylabel(ylabel)
    if plot_name:
        plt.savefig(plot_name)
        plt.close()


class new_BaseCorrelationFunctionSysTest(BaseCorrelationFunctionSysTest):
    r"""Base Function for the Correlation.

    Based on style package class.

    """

    def make_catalogue(
        self, data, config=None, use_as_k=None, use_chip_coords=False
    ):
        """Make Catalogue.

        Parameters
        ----------
        data : numpy.ndarray
            Input data
        config : dict
            The config parameter to be passed to TreeCorr's
            catalogue, a configuration dict which defines attributes
            about how to read the file. Any optional keyword arguments may be
            given here in the config dict if desired; invalid keys
            in the config dict are ignored; See the TreeCorr
            package documentation for more details; default is ``None``
        use_as_k : str, optional
            String representing the field in ``data`` that will be
            used to replace the convergence, kappa, that is
            identified with the string ``k``; see the TreeCorr
            package documentation for more details
        use_chip_coords : bool, optional
            Option to use chip coordinates; default is ``False``

        Returns
        -------
        treecorr.Catalog
            An instance of the ``treecorr.Catalog`` class; contains a data
            catalogue that will be correlated

        """
        if data is None or isinstance(data, treecorr.Catalog):
            return data

        catalog_kwargs = {}
        fields = data.dtype.names
        if "ra" in fields and "dec" in fields:
            if not use_chip_coords:
                catalog_kwargs["ra"] = data["ra"]
                catalog_kwargs["dec"] = data["dec"]
            elif "x" in fields and "y" in fields:
                catalog_kwargs["x"] = data["x"]
                catalog_kwargs["y"] = data["y"]
            else:
                raise ValueError(
                    "Chip coordinates requested, but 'x' and 'y' fields"
                    "not found in data"
                )
        elif "x" in fields and "y" in fields:
            catalog_kwargs["x"] = data["x"]
            catalog_kwargs["y"] = data["y"]
        else:
            raise ValueError(
                "Data must contain (ra,dec) or (x,y) in order to do"
                "correlation function tests."
            )
        if "g1" in fields and "g2" in fields:
            catalog_kwargs["g1"] = data["g1"]
            catalog_kwargs["g2"] = data["g2"]
        if "w" in fields:
            catalog_kwargs["w"] = data["w"]
        if use_as_k:
            if use_as_k in fields:
                catalog_kwargs["k"] = data[use_as_k]
        elif "k" in fields:
            catalog_kwargs["k"] = data["k"]
        # Quirk of length-1 formatted arrays: the fields will be floats, not
        # arrays, which would break the Catalog init.
        try:
            len(data)
        except Exception:
            if not hasattr(data, "len") and isinstance(data, np.ndarray):
                for key in catalog_kwargs:
                    catalog_kwargs[key] = np.array([catalog_kwargs[key]])
        catalog_kwargs["config"] = config
        return treecorr.Catalog(**catalog_kwargs)


class Rho1SysTest(new_BaseCorrelationFunctionSysTest):
    """Rho1 System Test.

    Compute the auto-correlation of residual star shapes
    (star shapes - psf shapes).

    """

    short_name = "rho1"
    long_name = "Rho1 statistics (Auto-correlation of star-PSF shapes)"
    objects_list = ["star PSF"]
    required_quantities = [("ra", "dec", "g1", "g2", "psf_g1", "psf_g2", "w")]

    def __call__(
        self, data, data2=None, random=None, random2=None, config=None, **kwargs
    ):
        """Call Method.

        Parameters
        ----------
        data : numpy.ndarray
            Input data
        data2 : numpy.ndarray, optional
            Second input data
        random : numpy.ndarray, optional
            Random data
        random2 : numpy.ndarray, optional
            Second random data
        config : dict, optional
            Configuration dict to be passed to TreeCorr; default is ``None``

        Returns
        -------
        numpy.ndarray
            A numpy array of the TreeCorr outputs, handled via the
            Stile package through the ``BaseCorrelationFunctionSysTest`` class

        """
        new_data = data.copy()
        new_data["g1"] = new_data["g1"] - new_data["psf_g1"]
        new_data["g2"] = new_data["g2"] - new_data["psf_g2"]
        if data2 is not None:
            new_data2 = data2.copy()
            new_data2["g1"] = new_data2["g1"] - new_data2["psf_g1"]
            new_data2["g2"] = new_data2["g2"] - new_data2["psf_g2"]
        else:
            new_data2 = data2
        if random is not None:
            new_random = random.copy()
            new_random["g1"] = new_random["g1"] - new_random["psf_g1"]
            new_random["g2"] = new_random["g2"] - new_random["psf_g2"]
        else:
            new_random = random
        if random2 is not None:
            new_random2 = random2.copy()
            new_random2["g1"] = new_random2["g1"] - new_random2["psf_g1"]
            new_random2["g2"] = new_random2["g2"] - new_random2["psf_g2"]
        else:
            new_random2 = random2
        return self.getCF(
            "gg",
            new_data,
            new_data2,
            new_random,
            new_random2,
            config=config,
            **kwargs,
        )


class DESRho2SysTest(new_BaseCorrelationFunctionSysTest):
    """DES Rho 2 System Test.

    Compute the correlation of PSF shapes with residual star shapes
    (star shapes - psf shapes).

    """

    short_name = "rho2des"
    long_name = "Rho2 statistics (as defined in DES shape catalogue papers)"
    objects_list = ["star PSF"]
    required_quantities = [("ra", "dec", "g1", "g2", "psf_g1", "psf_g2", "w")]

    def __call__(
        self, data, data2=None, random=None, random2=None, config=None, **kwargs
    ):
        """Call Method.

        Parameters
        ----------
        data : numpy.ndarray
            Input data
        data2 : numpy.ndarray, optional
            Second input data
        random : numpy.ndarray, optional
            Random data
        random2 : numpy.ndarray, optional
            Second random data
        config : dict, optional
            Configuration dict to be passed to TreeCorr; default is ``None``

        Returns
        -------
        numpy.ndarray
            A numpy array of the TreeCorr outputs, handled via the
            Stile package through the ``BaseCorrelationFunctionSysTest`` class

        """
        new_data = np.rec.fromarrays(
            [data["ra"], data["dec"], data["g1"], data["g2"], data["w"]],
            names=["ra", "dec", "g1", "g2", "w"],
        )
        if data2 is None:
            data2 = data
        new_data2 = np.rec.fromarrays(
            [
                data2["ra"],
                data2["dec"],
                data2["g1"] - data2["psf_g1"],
                data2["g2"] - data2["psf_g2"],
                data2["w"],
            ],
            names=["ra", "dec", "g1", "g2", "w"],
        )
        if random is not None:
            new_random = np.rec.fromarrays(
                [
                    random["ra"],
                    random["dec"],
                    random["g1"],
                    random["g2"],
                    random["w"],
                ],
                names=["ra", "dec", "g1", "g2", "w"],
            )

        else:
            new_random = random
        if random2 is None:
            random2 = random
        if random2 is not None:
            new_random2 = np.rec.fromarrays(
                [
                    data2["ra"],
                    data2["dec"],
                    data2["g1"] - data2["psf_g1"],
                    data2["g2"] - data2["psf_g2"],
                    data2["w"],
                ],
                names=["ra", "dec", "g1", "g2", "w"],
            )
        else:
            new_random2 = random2
        return self.getCF(
            "gg",
            new_data,
            new_data2,
            new_random,
            new_random2,
            config=config,
            **kwargs,
        )


class DESRho3SysTest(new_BaseCorrelationFunctionSysTest):
    """DES Rho 3 System Test.

    Compute the correlation of star shapes weighted by the residual size.

    """

    short_name = "rho3"
    long_name = (
        "Rho3 statistics (Auto-correlation of star shapes weighted by "
        + "the residual size)"
    )
    objects_list = ["star PSF"]
    required_quantities = [("ra", "dec", "sigma", "g1", "g2", "psf_sigma", "w")]

    def __call__(
        self, data, data2=None, random=None, random2=None, config=None, **kwargs
    ):
        """Call Method.

        Parameters
        ----------
        data : numpy.ndarray
            Input data
        data2 : numpy.ndarray, optional
            Second input data
        random : numpy.ndarray, optional
            Random data
        random2 : numpy.ndarray, optional
            Second random data
        config : dict, optional
            Configuration dict to be passed to TreeCorr; default is ``None``

        Returns
        -------
        numpy.ndarray
            A numpy array of the TreeCorr outputs, handled via the
            Stile package through the ``BaseCorrelationFunctionSysTest`` class

        """
        new_data = np.rec.fromarrays(
            [
                data["ra"],
                data["dec"],
                data["g1"]
                * (data["sigma"] - data["psf_sigma"])
                / data["sigma"],
                data["g2"]
                * (data["sigma"] - data["psf_sigma"])
                / data["sigma"],
                data["w"],
            ],
            names=["ra", "dec", "g1", "g2", "w"],
        )
        if data2 is not None:
            new_data2 = np.rec.fromarrays(
                [
                    data2["ra"],
                    data2["dec"],
                    data2["g1"]
                    * (data2["sigma"] - data2["psf_sigma"])
                    / data2["sigma"],
                    data2["g2"]
                    * (data2["sigma"] - data2["psf_sigma"])
                    / data2["sigma"],
                    data2["w"],
                ],
                names=["ra", "dec", "g1", "g2", "w"],
            )

        else:
            new_data2 = data2
        if random is not None:
            new_random = np.rec.fromarrays(
                [
                    random["ra"],
                    random["dec"],
                    random["g1"]
                    * (random["sigma"] - random["psf_sigma"])
                    / random["sigma"],
                    random["g2"]
                    * (random["sigma"] - random["psf_sigma"])
                    / random["sigma"],
                    random["w"],
                ],
                names=["ra", "dec", "g1", "g2", "w"],
            )
        else:
            new_random = random

        if random2 is not None:
            new_random2 = np.rec.fromarrays(
                [
                    random2["ra"],
                    random2["dec"],
                    random2["g1"]
                    * (random2["sigma"] - random2["psf_sigma"])
                    / random2["sigma"],
                    random2["g2"]
                    * (random2["sigma"] - random2["psf_sigma"])
                    / random2["sigma"],
                    random2["w"],
                ],
                names=["ra", "dec", "g1", "g2", "w"],
            )

        else:
            new_random2 = random2

        return self.getCF(
            "gg",
            new_data,
            new_data2,
            new_random,
            new_random2,
            config=config,
            **kwargs,
        )


class DESRho4SysTest(new_BaseCorrelationFunctionSysTest):
    """DES Rho 4 System Test.

    Compute the correlation of star shapes weighted by the residual size.

    """

    short_name = "rho4"
    long_name = (
        "Rho4 statistics (Correlation of residual star shapes weighted "
        + "by residual size)"
    )
    objects_list = ["star PSF"]
    required_quantities = [
        ("ra", "dec", "g1", "g2", "sigma", "psf_g1", "psf_g2", "psf_sigma", "w")
    ]

    def __call__(
        self, data, data2=None, random=None, random2=None, config=None, **kwargs
    ):
        """Call Method.

        Parameters
        ----------
        data : numpy.ndarray
            Input data
        data2 : numpy.ndarray, optional
            Second input data
        random : numpy.ndarray, optional
            Random data
        random2 : numpy.ndarray, optional
            Second random data
        config : dict, optional
            Configuration dict to be passed to TreeCorr; default is ``None``

        Returns
        -------
        numpy.ndarray
            A numpy array of the TreeCorr outputs, handled via the
            Stile package through the ``BaseCorrelationFunctionSysTest`` class

        """
        new_data = np.rec.fromarrays(
            [
                data["ra"],
                data["dec"],
                data["g1"] - data["psf_g1"],
                data["g2"] - data["psf_g2"],
                data["w"],
            ],
            names=["ra", "dec", "g1", "g2", "w"],
        )
        if data2 is None:
            data2 = data
        new_data2 = np.rec.fromarrays(
            [
                data2["ra"],
                data2["dec"],
                data2["g1"]
                * (data2["sigma"] - data2["psf_sigma"])
                / data2["sigma"],
                data2["g2"]
                * (data2["sigma"] - data2["psf_sigma"])
                / data2["sigma"],
                data2["w"],
            ],
            names=["ra", "dec", "g1", "g2", "w"],
        )
        if random is not None:
            new_random = np.rec.fromarrays(
                [
                    random["ra"],
                    random["dec"],
                    random["g1"] - random["psf_g1"],
                    random["g2"] - random["psf_g2"],
                    random["w"],
                ],
                names=["ra", "dec", "g1", "g2", "w"],
            )
        else:
            new_random = random
        if random2 is None:
            random2 = random
        if random2 is not None:
            new_random2 = np.rec.fromarrays(
                [
                    random2["ra"],
                    random2["dec"],
                    random2["g1"]
                    * (random2["sigma"] - random2["psf_sigma"])
                    / random2["sigma"],
                    random2["g2"]
                    * (random2["sigma"] - random2["psf_sigma"])
                    / random2["sigma"],
                    random2["w"],
                ],
                names=["ra", "dec", "g1", "g2", "w"],
            )
        else:
            new_random2 = random2
        return self.getCF(
            "gg",
            new_data,
            new_data2,
            new_random,
            new_random2,
            config=config,
            **kwargs,
        )


class DESRho5SysTest(new_BaseCorrelationFunctionSysTest):
    r"""DES Rho 5 System Test.

    The correlation of star shapes weighted by the residual size.

    """

    short_name = "rho5"
    long_name = (
        "Rho5 statistics (Correlation of star and PSF shapes weighted by "
        "residual size)"
    )
    objects_list = ["star PSF"]
    required_quantities = [("ra", "dec", "sigma", "g1", "g2", "psf_sigma", "w")]

    def __call__(
        self, data, data2=None, random=None, random2=None, config=None, **kwargs
    ):
        """Call Method.

        Parameters
        ----------
        data : numpy.ndarray
            Input data
        data2 : numpy.ndarray, optional
            Second input data
        random : numpy.ndarray, optional
            Random data
        random2 : numpy.ndarray, optional
            Second random data
        config : dict, optional
            Configuration dict to be passed to TreeCorr; default is ``None``

        Returns
        -------
        numpy.ndarray
            A numpy array of the TreeCorr outputs, handled via the
            Stile package through the ``BaseCorrelationFunctionSysTest``
            class

        """
        new_data = np.rec.fromarrays(
            [data["ra"], data["dec"], data["g1"], data["g2"], data["w"]],
            names=["ra", "dec", "g1", "g2", "w"],
        )
        if data2 is None:
            data2 = data
        new_data2 = np.rec.fromarrays(
            [
                data2["ra"],
                data2["dec"],
                data2["g1"]
                * (data2["sigma"] - data2["psf_sigma"])
                / data2["sigma"],
                data2["g2"]
                * (data2["sigma"] - data2["psf_sigma"])
                / data2["sigma"],
                data2["w"],
            ],
            names=["ra", "dec", "g1", "g2", "w"],
        )

        if random is not None:
            new_random = np.rec.fromarrays(
                [
                    random["ra"],
                    random["dec"],
                    random["g1"],
                    random["g2"],
                    random["w"],
                ],
                names=["ra", "dec", "g1", "g2", "w"],
            )
        else:
            new_random = random
        if random2 is None:
            random2 = random
        if random2 is not None:
            new_random2 = np.rec.fromarrays(
                [
                    random2["ra"],
                    random2["dec"],
                    random2["g1"]
                    * (random2["sigma"] - random2["psf_sigma"])
                    / random2["sigma"],
                    random2["g2"]
                    * (random2["sigma"] - random2["psf_sigma"])
                    / random2["sigma"],
                    random2["w"],
                ],
                names=["ra", "dec", "g1", "g2", "w"],
            )

        else:
            new_random2 = random2
        return self.getCF(
            "gg",
            new_data,
            new_data2,
            new_random,
            new_random2,
            config=config,
            **kwargs,
        )


def get_params_rho():

    params = {}

    params["patch_number"] = 50

    params["ra_col"] = "RA"
    params["dec_col"] = "DEC"

    pass
    # params["dec_col"] = "DEC"
    params["e1_PSF_col"] = "E1_PSF_HSM"
    params["e2_PSF_col"] = "E2_PSF_HSM"
    params["e1_star_col"] = "E1_STAR_HSM"
    params["e2_star_col"] = "E2_STAR_HSM"
    params["PSF_size"] = "SIGMA_PSF_HSM"
    params["star_size"] = "SIGMA_STAR_HSM"
    params["PSF_flag"] = "FLAG_PSF_HSM"
    params["star_flag"] = "FLAG_STAR_HSM"
    params["ra_units"] = "deg"
    params["dec_units"] = "deg"

    params["w_col"] = None

    return params


def rho_stats(
    starcat_path,
    output_path,
    rho_def="HSC",
    hdu_no=2,
    ylim_l=None,
    ylim_r=None,
    print_fun=lambda x: print(x),
):
    """Rho Statistics.

    Compute and plot the five rho statistics.

    Parameters
    ----------
    starcat_path : str
        Star catalogue file path
    output_path : str
        Output directory for plots
    hdu_no : int, optional
        Input HDU; default is ``2``
    ylim_l : numpy.ndarray
        Y-axis limits for left-hand plot
    ylim-r : numpy.ndarray
        Y-axis limits for right-hand plot
    print_fun : callable, optional
        Output message function; default is ``print``

    """
<<<<<<< HEAD
    # Read starcat
    starcat = fits.open(starcat_path, memmap=False)

    rho_stats_fun = None

    if len(starcat) <= hdu_no:
        raise IndexError(
            f"Input file {starcat_path} does not have HDU #{hdu_no}"
        )
    data = starcat[hdu_no].data

    # Convert HSM flags to 0/1 weights
    star_flags = data['FLAG_STAR_HSM']
    psf_flags = data['FLAG_PSF_HSM']
    w = np.abs(star_flags - 1) * np.abs(psf_flags - 1)


    # Convert to Stile-compatible and change sigmas to R^2 (up to constant)
    stilecat = np.rec.fromarrays(
        [
            w,
            data['RA'],
            data['DEC'],
            data['E1_STAR_HSM'],
            data['E2_STAR_HSM'],
            data['SIGMA_STAR_HSM'] ** 2,
            data['E1_PSF_HSM'],
            data['E2_PSF_HSM'],
            data['SIGMA_PSF_HSM'] ** 2
        ],
        names=[
            'w',
            'ra',
            'dec',
            'g1',
            'g2',
            'sigma',
            'psf_g1',
            'psf_g2',
            'psf_sigma'
        ],
    )
=======
    if rho_def != "UNIONS":
        # Read starcat
        starcat = fits.open(starcat_path, memmap=False)
        rho_stats_fun = None
        # Convert HSM flags to 0/1 weights
        star_flags = starcat[hdu_no].data["FLAG_STAR_HSM"]
        psf_flags = starcat[hdu_no].data["FLAG_PSF_HSM"]
        w = np.abs(star_flags - 1) * np.abs(psf_flags - 1)

        # Convert to Stile-compatible and change sigmas to R^2 (up to constant)
        stilecat = np.rec.fromarrays(
            [
                w,
                starcat[hdu_no].data["RA"],
                starcat[hdu_no].data["DEC"],
                starcat[hdu_no].data["E1_STAR_HSM"],
                starcat[hdu_no].data["E2_STAR_HSM"],
                starcat[hdu_no].data["SIGMA_STAR_HSM"] ** 2,
                starcat[hdu_no].data["E1_PSF_HSM"],
                starcat[hdu_no].data["E2_PSF_HSM"],
                starcat[hdu_no].data["SIGMA_PSF_HSM"] ** 2,
            ],
            names=[
                "w",
                "ra",
                "dec",
                "g1",
                "g2",
                "sigma",
                "psf_g1",
                "psf_g2",
                "psf_sigma",
            ],
        )
>>>>>>> 65d4a684

    # TreeCorr config:
    TreeCorrConfig = {
        "ra_units": "degrees",
        "dec_units": "degrees",
        "max_sep": 3e2,
        "min_sep": 5e-1,
        "sep_units": "arcmin",
        "nbins": 32,
    }

    # Ininitialize all 5 rho stats
    if rho_def == "HSC":
        rho_stats_fun = [
            stile.CorrelationFunctionSysTest(f"Rho{j}") for j in range(1, 6)
        ]
    elif rho_def == "DES":
        rho_stats_fun = [
            Rho1SysTest(),
            DESRho2SysTest(),
            DESRho3SysTest(),
            DESRho4SysTest(),
            DESRho5SysTest(),
        ]
    elif rho_def == "UNIONS":
        rho_stat_handler = RhoStat(
            output=out_path,
            treecorr_config=TreeCorrConfig,
            verbose=True,
        )

        # Set parameters
        params = get_params_rho()
        rho_stat_handler.catalogs.set_params(params, out_path)

        # Build catalogues
        mask = True
        square_size = True
        ver = "id"
        rho_stat_handler.build_cat_to_compute_rho(
            starcat_path,
            catalog_id=ver,
            square_size=square_size,
            mask=mask,
            hdu=hdu_no,
        )

        # Compute and save rho stats
        def only_p(corrs):
            return np.array([corr.xip for corr in corrs]).flatten()

        rho_stat_handler.compute_rho_stats(
            ver, out_base, save_cov=True, func=only_p, var_method="bootstrap"
        )

    if rho_def == "UNIONS":
        return

    for rho in rho_stats_fun:
        print_fun(rho.required_quantities)

    # Compute them!
    print_fun(" > Computing rho statistics...")
    start = time.time()
    rho_results = [
        rho_stat(stilecat, config=TreeCorrConfig) for rho_stat in rho_stats_fun
    ]
    print_fun(f" > Done in {time.time() - start}s.")
    np.save(output_path + "rho_stat_results.npy", np.array(rho_results))

    # Plots
    ylims = [ylim_l, ylim_r, ylim_l, ylim_l, ylim_r]
    colors = ["blue", "red", "green", "orange", "cyan"]
    markers = ["o", "d", "v", "^", "s"]

    xlabel = r"$\theta$ [arcmin]"
    ylabel = r"$\rho$-statistics"
    capsize = 3
    alpha = 0.7

    for j, rhores in enumerate(rho_results):
        neg_dash(
            rhores["meanr"],
            rhores["xip"],
            rhores["sigma_xip"],
            f"{output_path}/rho_{j+1}.png",
            semilogx=True,
            semilogy=True,
            color=colors[j],
            capsize=capsize,
            fmt=markers[j],
            alpha=alpha,
            ylim=ylims[j],
            xlabel=xlabel,
            ylabel=ylabel,
        )

    for j, rhores in enumerate(rho_results):
        if j in [0, 2, 3]:
            neg_dash(
                rhores["meanr"],
                rhores["xip"],
                rhores["sigma_xip"],
                semilogx=True,
                semilogy=True,
                rho_nb=j + 1,
                color=colors[j],
                capsize=capsize,
                fmt=markers[j],
                alpha=alpha,
                ylim=ylims[j],
                xlabel=xlabel,
                ylabel=ylabel,
            )
    plt.legend()
    plt.savefig(f"{output_path}/lefthand_rhos.pdf")
    plt.close()

    for j, rhores in enumerate(rho_results):
        if j in [1, 4]:
            neg_dash(
                rhores["meanr"],
                rhores["xip"],
                rhores["sigma_xip"],
                semilogx=True,
                semilogy=True,
                rho_nb=j + 1,
                color=colors[j],
                capsize=capsize,
                fmt=markers[j],
                alpha=alpha,
                ylim=ylims[j],
                xlabel=xlabel,
                ylabel=ylabel,
            )
    plt.legend()
    plt.savefig(f"{output_path}/righthand_rhos.pdf")
    plt.close()

    starcat.close()<|MERGE_RESOLUTION|>--- conflicted
+++ resolved
@@ -1496,50 +1496,6 @@
         Output message function; default is ``print``
 
     """
-<<<<<<< HEAD
-    # Read starcat
-    starcat = fits.open(starcat_path, memmap=False)
-
-    rho_stats_fun = None
-
-    if len(starcat) <= hdu_no:
-        raise IndexError(
-            f"Input file {starcat_path} does not have HDU #{hdu_no}"
-        )
-    data = starcat[hdu_no].data
-
-    # Convert HSM flags to 0/1 weights
-    star_flags = data['FLAG_STAR_HSM']
-    psf_flags = data['FLAG_PSF_HSM']
-    w = np.abs(star_flags - 1) * np.abs(psf_flags - 1)
-
-
-    # Convert to Stile-compatible and change sigmas to R^2 (up to constant)
-    stilecat = np.rec.fromarrays(
-        [
-            w,
-            data['RA'],
-            data['DEC'],
-            data['E1_STAR_HSM'],
-            data['E2_STAR_HSM'],
-            data['SIGMA_STAR_HSM'] ** 2,
-            data['E1_PSF_HSM'],
-            data['E2_PSF_HSM'],
-            data['SIGMA_PSF_HSM'] ** 2
-        ],
-        names=[
-            'w',
-            'ra',
-            'dec',
-            'g1',
-            'g2',
-            'sigma',
-            'psf_g1',
-            'psf_g2',
-            'psf_sigma'
-        ],
-    )
-=======
     if rho_def != "UNIONS":
         # Read starcat
         starcat = fits.open(starcat_path, memmap=False)
@@ -1574,7 +1530,6 @@
                 "psf_sigma",
             ],
         )
->>>>>>> 65d4a684
 
     # TreeCorr config:
     TreeCorrConfig = {

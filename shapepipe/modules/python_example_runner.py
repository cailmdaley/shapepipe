"""PYTHON MODULE EXAMPLE.

This module defines methods for an example Python module.

:Author: Samuel Farrens <samuel.farrens@cea.fr>

"""

from shapepipe.modules.module_decorator import module_runner
from shapepipe.modules.python_example_package import python_example


@module_runner(
    version="1.1",
    file_pattern=["numbers", "letters"],
    file_ext=".txt",
    depends=[
<<<<<<< HEAD
        'numpy',
        'astropy',
        'galsim',
        'joblib',
        'mccd',
        'ngmix',
        'pandas',
        'scipy',
        'sf_tools',
        'sip_tpv',
        'sqlitedict',
        'treecorr',
=======
        "numpy",
        "astropy",
        "galsim",
        "joblib",
        "mccd",
        "ngmix",
        "pandas",
        "pysap",
        "scipy",
        "sf_tools",
        "sip_tpv",
        "sqlitedict",
        "treecorr",
>>>>>>> 161d3ca2
    ],
    run_method="parallel",
)
def python_example_runner(
    input_file_list,
    run_dirs,
    file_number_string,
    config,
    module_config_sec,
    w_log,
):
    """Define The Python Example Runner."""
    # Set output file name
    output_file_name = (
        f'{run_dirs["output"]}/pyex_output{file_number_string}.cat'
    )

    # Retrieve log message from config file
    message = config.get(module_config_sec, "MESSAGE")

    # Create an instance of the Python example class
    py_ex_inst = python_example.PythonExample(0)

    # Read input files
    py_ex_inst.read_files(*input_file_list)

    # Write output files
    py_ex_inst.write_file(output_file_name, message)

    # Return file content and no stderr
    return py_ex_inst.content, None<|MERGE_RESOLUTION|>--- conflicted
+++ resolved
@@ -15,20 +15,6 @@
     file_pattern=["numbers", "letters"],
     file_ext=".txt",
     depends=[
-<<<<<<< HEAD
-        'numpy',
-        'astropy',
-        'galsim',
-        'joblib',
-        'mccd',
-        'ngmix',
-        'pandas',
-        'scipy',
-        'sf_tools',
-        'sip_tpv',
-        'sqlitedict',
-        'treecorr',
-=======
         "numpy",
         "astropy",
         "galsim",
@@ -42,7 +28,6 @@
         "sip_tpv",
         "sqlitedict",
         "treecorr",
->>>>>>> 161d3ca2
     ],
     run_method="parallel",
 )

"""SHAPEPIPE RUN.

This module sets up a given run of the shape measurement pipeline.

:Author: Samuel Farrens <samuel.farrens@cea.fr>

"""

import sys
from datetime import datetime

from joblib import cpu_count
from modopt.interface.errors import catch_error
from modopt.interface.log import close_log, set_up_log

from shapepipe.info import __installs__, line, shapepipe_logo
from shapepipe.pipeline.args import create_arg_parser
from shapepipe.pipeline.config import create_config_parser
from shapepipe.pipeline.dependency_handler import DependencyHandler
from shapepipe.pipeline.file_handler import FileHandler
from shapepipe.pipeline.job_handler import JobHandler
from shapepipe.pipeline.mpi_run import split_mpi_jobs, submit_mpi_jobs

try:
    from mpi4py import MPI
except ImportError:  # pragma: no cover
    import_mpi = False
else:
    import_mpi = True


class ShapePipe:
    """ShapePipe.

    ShapePipe runner class.

    """

    def __init__(self):

        self.log = None

    def set_up(self):
        """Set Up.

        Set up ShapePipe properties.

        """
        self._args = create_arg_parser()
        self.config = create_config_parser(self._args.config)
        self._set_run_name()
        self.modules = self.config.getlist("EXECUTION", "MODULE")
        self.mode = self.config.get("EXECUTION", "MODE").lower()
        self.exclusive = self._args.exclusive
        self.verbose = self.config.getboolean("DEFAULT", "VERBOSE")
        self.filehd = FileHandler(
            self._run_name,
            self.modules,
            self.config,
            exclusive=self._args.exclusive,
            verbose=self.verbose,
        )
        self.error_count = 0
        self._prep_run()

    def _set_run_name(self):
        """Set Run Name.

        Set the name of the current pipeline run.

        """
        self._run_name = self.config.get("DEFAULT", "RUN_NAME")

        if self.config.getboolean("DEFAULT", "RUN_DATETIME"):
            self._run_name += datetime.now().strftime("_%Y-%m-%d_%H-%M-%S")

    def _create_pipeline_log(self):
        """Create Pipeline Log.

        Create a general logging instance for the pipeline run.

        """
        self.log = set_up_log(self.filehd.log_name, verbose=False)

        start_text = f"Starting ShapePipe Run: {self._run_name}"

        self.log.info(shapepipe_logo())
        self.log.info(start_text)
        self.log.info("")

        if self.verbose:
            print(shapepipe_logo(colour=True))
            print(start_text)
            print("")

        # Temporary fix to give file handler access to the log. This should
        # be improved at some point.
        self.filehd.log = self.log

    def close_pipeline_log(self):
        """Close Pipeline Log.

        Close general logging instance for the pipeline run.

        Raises
        ------
        RunTimeError
            if error occurs during pipeline run

        """
        if self.error_count == 1:
            plur = " was"
        else:
            plur = "s were"
        final_error_count = (
            f"A total of {self.error_count} error{plur} recorded."
        )
        end_text = "Finishing ShapePipe Run"

        self.log.info(final_error_count)
        self.log.info(end_text)
        self.log.info(line())
        close_log(self.log, verbose=False)

        if self.verbose:
            print(final_error_count)
            print(end_text)
            print(line())

        if self.error_count > 0:
            raise RuntimeError(final_error_count)

    def _get_module_depends(self, property):
        """Get Module Dependencies.

        List the Python packages and executables needed to run the modules.

        Parameters
        ----------
        property : str
            Module property to be checked

        Returns
        -------
        tuple
            List of python dependencies, list of system executables

        """
        prop_list = []

        module_runners = self.filehd.module_runners

        for module in module_runners.keys():

            if self.config.has_option(module.upper(), property.upper()):
                prop_list += self.config.getlist(
                    module.upper(),
                    property.upper(),
                )
            else:
                prop_list += getattr(module_runners[module], property)

            if self.filehd.get_add_module_property(module, property):
                prop_list += self.filehd.get_add_module_property(
                    module,
                    property,
                )

        return prop_list

    def _check_dependencies(self):
        """Check Dependencies.

        Check that all pipeline dependencies have been installed.

        """
        module_dep = self._get_module_depends("depends") + __installs__
        module_exe = self._get_module_depends("executes")

        module_dep += ["mpi4py"] if import_mpi else module_dep

        dh = DependencyHandler(module_dep, module_exe)

        dep_text = "Checking Python Dependencies:"
        exe_text = "Checking System Executables:"

        self.log.info(dep_text)
        if self.verbose:
            print(dep_text)

        for dep in dh.check_dependencies():

            self.log.info(dep)

            if self.verbose:
                print(dep)

        self.log.info("")
        if self.verbose:
            print("")

        self.log.info(exe_text)
        if self.verbose:
            print(exe_text)

        for exe in dh.check_executables():

            self.log.info(exe)

            if self.verbose:
                print(exe)

        self.log.info("")
        if self.verbose:
            print("")

    def _check_module_versions(self):
        """Check Module Version.

        Check versions of the modules.

        """
        ver_text = "Checking Module Versions:"

        self.log.info(ver_text)
        if self.verbose:
            print(ver_text)

        for module in set(self.modules):

            module_txt = (
                f" - {module} {self.filehd.module_runners[module].version}"
            )

            self.log.info(module_txt)
            if self.verbose:
                print(module_txt)

        self.log.info("")
        if self.verbose:
            print("")

    def _check_system_setup(self):
        """Check System Set Up.

        Check the set up of the machine on which the pipeline is running.

        """
        setup_text = "Checking System Set Up:"
        cpu_info = f" - Number of available CPUs: {cpu_count()}"

        self.log.info(setup_text)
        self.log.info(cpu_info)
        self.log.info("")

        if self.verbose:
            print(setup_text)
            print(cpu_info)
            print("")

    def _get_module_run_methods(self):
        """Get Module Run Method.

        Create a dictionary of modules with corresponding run methods.

        """
        self.run_method = {}

        for module in self.modules:

            self.run_method[module] = self.filehd.module_runners[
                module
            ].run_method

    def _prep_run(self):
        """Prepare Run.

        Prepare to run the pipeline.

        """
        # Make output directories for the pipeline run
        self.filehd.create_global_run_dirs()

        # Make a log for the pipeline run
        self._create_pipeline_log()

        # Check the pipeline dependencies
        self._check_dependencies()

        # Check the versions of the modules
        self._check_module_versions()

        # Check the system set up
        self._check_system_setup()

        # Get run method for each module
        self._get_module_run_methods()

    def record_mode(self):
        """Record Mode.

        Log mode in which ShapePipe is running.

        """
        mode_text = f"Running ShapePipe using {self.mode}"

        self.log.info(mode_text)
        self.log.info("")
        if self.verbose:
            print(mode_text)
            print("")


def run_smp(pipe):
    """Run SMP.

    Run ShapePipe using SMP.

    Parameters
    ----------
    pipe : ShapePipe
        ShapePipe instance

    """
    # Loop through modules to be run
    for module in pipe.modules:

        # Create a job handler for the current module
        jh = JobHandler(
            module,
            filehd=pipe.filehd,
            config=pipe.config,
            log=pipe.log,
            job_type=pipe.run_method[module],
            exclusive=pipe.exclusive,
            verbose=pipe.verbose,
        )

        # Submit jobs
        jh.submit_jobs()

        # Update error count
        pipe.error_count += jh.error_count

        # Delete job handler
        del jh

    # Finish and close the pipeline log
    pipe.close_pipeline_log()


def run_mpi(pipe, comm):
    """Run MPI.

    Run ShapePipe using MPI.

    Parameters
    ----------
    pipe : ShapePipe
        ShapePipe instance
    comm : MPI.COMM_WORLD
        MPI common world instance

    """
    # Assign master node
    master = comm.rank == 0

    # Get the module to be run
    modules = pipe.modules if master else None
    modules = comm.bcast(modules, root=0)

    # Get ShapePipe objects
    if master:
        config = pipe.config
        verbose = pipe.verbose
    else:
        config = verbose = None
    config = comm.bcast(config, root=0)
    verbose = comm.bcast(verbose, root=0)

    # Loop through modules to be run
    for module in modules:

        # Run set up on master
        if master:
            # Create a job handler for the current module
            jh = JobHandler(
                module,
                filehd=pipe.filehd,
                config=config,
                log=pipe.log,
                job_type=pipe.run_method[module],
                parallel_mode="mpi",
                exclusive=pipe.exclusive,
                verbose=verbose,
            )

            # Get job type
            job_type = jh.job_type

            # Handle serial jobs
            if job_type == "serial":
                jh.submit_jobs()

            # Handle parallel jobs
            else:
                # Get JobHandler objects
                timeout = jh.timeout
                # Get file handler objects
                run_dirs = jh.filehd.module_run_dirs
                module_runner = jh.filehd.module_runners[module]
                module_config_sec = jh.filehd.get_module_config_sec(module)
                worker_log = jh.filehd.get_worker_log_name
                # Define process list
                process_list = jh.filehd.process_list
                # Define job list
                jobs = split_mpi_jobs(process_list, comm.size)
                del process_list
        else:
<<<<<<< HEAD
            job_type = module_runner = module_config_sec = worker_log = \
                timeout = jobs = run_dirs = None
=======
            job_type = module_runner = worker_log = timeout = jobs = (
                run_dirs
            ) = None
>>>>>>> 161d3ca2

        # Broadcast job type to all nodes
        job_type = comm.bcast(job_type, root=0)

        if job_type == "parallel":

            # Broadcast objects to all nodes
            run_dirs = comm.bcast(run_dirs, root=0)

            module_runner = comm.bcast(module_runner, root=0)
            module_config_sec = comm.bcast(module_config_sec, root=0)
            worker_log = comm.bcast(worker_log, root=0)
            timeout = comm.bcast(timeout, root=0)
            jobs = comm.scatter(jobs, root=0)

            # Submit the MPI jobs and gather results
            results = comm.gather(
                submit_mpi_jobs(
                    jobs,
                    config,
                    timeout,
                    run_dirs,
                    module_runner,
                    module_config_sec,
                    worker_log,
                    verbose,
                ),
                root=0,
            )

            # Delete broadcast objects
            del module_runner, module_config_sec, worker_log, timeout, jobs

            # Finish up parallel jobs
            if master:
                # Assign worker dictionaries
                jh.worker_dicts = jh.filehd.flatten_list(results)
                # Finish up job handler session
                jh.finish_up()
                # Delete results
                del results

        if master:
            # Update error count
            pipe.error_count += jh.error_count
            # Delete job handler
            del jh

    # Finish and close the pipeline log
    pipe.close_pipeline_log() if master else None


def run(*args):
    """Run ShapePipe.

    This function runs ShapePipe.

    """
    try:

        if import_mpi:
            comm = MPI.COMM_WORLD
            master = comm.rank == 0
        else:
            master = True

        if master:
            pipe = ShapePipe()
            pipe.set_up()
            mode = pipe.mode
        else:
            pipe = None
            mode = None

        mode = comm.bcast(mode, root=0) if import_mpi else "smp"

        if master:
            pipe.mode = mode
            pipe.record_mode()

        if mode == "mpi":
            run_mpi(pipe, comm)
        else:
            run_smp(pipe)

    except Exception as err:
        if master:
            catch_error(err, log=pipe.log)
            return 1<|MERGE_RESOLUTION|>--- conflicted
+++ resolved
@@ -417,14 +417,8 @@
                 jobs = split_mpi_jobs(process_list, comm.size)
                 del process_list
         else:
-<<<<<<< HEAD
             job_type = module_runner = module_config_sec = worker_log = \
                 timeout = jobs = run_dirs = None
-=======
-            job_type = module_runner = worker_log = timeout = jobs = (
-                run_dirs
-            ) = None
->>>>>>> 161d3ca2
 
         # Broadcast job type to all nodes
         job_type = comm.bcast(job_type, root=0)

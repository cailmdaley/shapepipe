"""FILE HANDLER.

This module defines a class for handling pipeline files.

:Author: Samuel Farrens <samuel.farrens@cea.fr>

"""

import os
import re
from functools import partial, reduce
from shutil import copyfile

import numpy as np

from shapepipe.modules.module_runners import get_module_runners
from shapepipe.pipeline.run_log import RunLog, get_list, get_all, get_last
from shapepipe.pipeline import shared
from shapepipe.utilities.file_system import mkdir

<<<<<<< HEAD

=======
>>>>>>> 7ac5042d

class FileHandler(object):
    """File Handler.

    This class manages the files used and produced during a pipeline run.

    Parameters
    ----------
    run_name : str
        Run name
    module_list : list
        List of modules to be run
    config : CustomParser
        Configuaration parser instance
    verbose : bool, optional
        Verbose setting, default is True

    """

    def __init__(self, run_name, modules, config, verbose=True):

        self._run_name = run_name

        self._module_list = modules
        if self._module_list[-1] == '':
            raise ValueError('Invalid module list, check for a trailing comma')

        self._config = config
        self._verbose = verbose

        self.module_runners = get_module_runners(self._module_list)
        self._input_list = config.getlist('FILE', 'INPUT_DIR')
        self._output_dir = config.getexpanded('FILE', 'OUTPUT_DIR')
        self._log_name = config.get('FILE', 'LOG_NAME')
        self._correct_pattern = config.getboolean(
            'FILE',
            'CORRECT_FILE_PATTERN',
        )
        self._run_log_file = self.setpath(
            self._output_dir,
            config.get('FILE', 'RUN_LOG_NAME'),
            '.txt',
        )
        self._module_dict = {}

        if config.has_option('FILE', 'FILE_PATTERN'):
            self._file_pattern = config.getlist('FILE', 'FILE_PATTERN')
        if config.has_option('FILE', 'FILE_EXT'):
            self._file_ext = config.getlist('FILE', 'FILE_EXT')
        if config.has_option('FILE', 'NUMBERING_SCHEME'):
            self._numbering_scheme = config.get('FILE', 'NUMBERING_SCHEME')
        else:
            self._numbering_scheme = r'RE:\_\d+'
        if config.has_option('FILE', 'NUMBER_LIST'):
            if os.path.isfile(config.get('FILE', 'NUMBER_LIST')):
                self._number_list = (
                    self.read_number_list(config.get('FILE', 'NUMBER_LIST'))
                )
            else:
                self._number_list = config.getlist('FILE', 'NUMBER_LIST')
        else:
            self._number_list = None

    @property
    def run_dir(self):
        """Run Directory.

        This method defines the run directory.

        """
        return self._run_dir

    @run_dir.setter
    def run_dir(self, value):

        self._run_dir = self.check_dir(value, check_exists=True)

    @property
    def _input_dir(self):
        """Input Directory.

        This method defines the input directories.

        """
        return self.__input_dir

    @_input_dir.setter
    def _input_dir(self, value):

        self.__input_dir = self.check_dirs(value)

    @property
    def _output_dir(self):
        """Output Directory.

        This method defines the output directory.

        """
        return self.__output_dir

    @_output_dir.setter
    def _output_dir(self, value):

        self.__output_dir = self.check_dir(value)

    @staticmethod
    def read_number_list(file_name):
        """Read Number List.

        Extract number strings to be processed from a file.

        Parameters
        ----------
        file_name : str
            Number list file name

        """
        with open(file_name) as data_file:
            number_list = data_file.readlines()

        return [value.rstrip('\n') for value in number_list]

    @classmethod
    def check_dir(cls, dir_name, check_exists=False):
        """Check Directory.

        Raise error if directory exists.

        Parameters
        ----------
        dir_name : str
            Directory name

        Raises
        ------
        OSError
            If directory already exists

        """
        if check_exists and os.path.isdir(dir_name):
            raise OSError(f'Directory {dir_name} already exists.')

        return cls.strip_slash(dir_name)

    @classmethod
    def check_dirs(cls, dir_list):
        """Check Directories.

        Check directories in list

        Parameters
        ----------
        dir_list : list
            Directory list

        """
        return [cls.check_dir(dir) for dir in dir_list]

    @classmethod
    def mkdir(cls, dir_name):
        """Make Directory.

        This method creates a directory at the specified path.

        Parameters
        ----------
        dir_name : str`
            Directory name with full path

        """
        cls.check_dir(dir_name, check_exists=True)
        mkdir(dir_name)

    @staticmethod
    def setpath(path, name, ext=''):
        """Set Path Name.

        This method appends the file/directory name to the input path.

        Parameters
        ----------
        path : str
            Full path
        name : str
            File or directory name
        ext : str, optional
            File extension, default is ''

        Returns
        -------
        str
            Formated path

        """
        return f'{path}/{name}{ext}'

    @staticmethod
    def strip_slash(path):
        """Strip Slash.

        This method removes the trailing slash from a path.

        Parameters
        ----------
        path : str
            Full path

        Returns
        -------
        str
            Updated path

        """
        return path.rstrip('/')

    @classmethod
    def strip_slash_list(cls, path_list):
        """Strip Slash List.

        This method removes the trailing slash from a list of paths.

        Parameters
        ----------
        path_list : list
            List of paths

        Returns
        -------
        list
            Updated paths

        """
        return [cls.strip_slash(path) for path in path_list]

    @staticmethod
    def flatten_list(input_list):
        """Flatten List.

        Flatten a list of lists.

        Parameters
        ----------
        input_list : list
            A list of lists

        Returns
        -------
        list
            Flattened list

        """
        return [item for sublist in input_list for item in sublist]

    @staticmethod
    def _get_module_run_name(dir):
        """Get Module Run Name.

        Retrieve module run name, module name and search string from input
        string.

        Parameters
        ----------
        dir : str
            Input directory string

        Returns
        -------
        tuple
            Module run name, module name, search string

        """
        string, module_run = dir.split(':')
        module = module_run.split('/')[0]

        return module_run.lower(), module.lower(), string

    def _check_input_dir_list(self, dir_list):
        """Check Input Directory List.

        Check an input list to see if the directories exist or if the the run
        log should be serarched for an appropriate output directory.

        Parameters
        ----------
        dir_list : list
            List of directories

        Raises
        ------
        ValueError
            For invalid input directory value

        """
        input_dir = []

        for dir in dir_list:

            if os.path.isdir(dir):
                input_dir.append(dir)

            elif 'last' in dir.lower():
                module_run, module, _ = self._get_module_run_name(dir)
                runs = get_list(self._run_log_file)
                last_module = get_last(runs, module)
                input_dir.append(
                    self.setpath(
                        self.setpath(last_module, module_run),
                        'output',
                    )
                )

            elif 'all' in dir.lower():
                module_run, module, _ = self._get_module_run_name(dir)
                runs = get_list(self._run_log_file)
                all_runs = get_all(runs, module)
                input_dir.extend([
                    self.setpath(
                        self.setpath(run.split(' ')[0], module_run),
                        'output'
                    )
                    for run in all_runs
                ])

            elif ':' in dir.lower():
                module_run, _, string = self._get_module_run_name(dir)
                input_dir.append(
                    self.setpath(
                        self.setpath(
                            self._run_log.get_run(string),
                            module_run,
                        ),
                        'output',
                    )
                )

            else:
                raise ValueError(
                    f'Invalid INPUT_DIR ({dir}). Make sure the paths '
                    + 'provided are valid directories or use the '
                    + 'allowed special keys.'
                )

        return input_dir

    def _get_input_dir(self):
        """Get Input Directory.

        This method sets the module input directory

        """
        self._input_dir = self._check_input_dir_list(self._input_list)

    def create_global_run_dirs(self):
        """Create Global Run Directories.

        This method creates the pipeline output directories for a given run.

        """
        self.run_dir = self.setpath(self._output_dir, self._run_name)
        self._log_dir = self.setpath(self.run_dir, 'logs')
        self._tmp_dir = self.setpath(self.run_dir, 'tmp')
        self.log_name = self.setpath(self._log_dir, self._log_name)
        self._run_log = RunLog(
            self._run_log_file,
            self._module_list,
            self.run_dir,
        )

        self.mkdir(self.run_dir)
        self.mkdir(self._log_dir)
        self.mkdir(self._tmp_dir)

        self._get_input_dir()
        self._copy_config_to_log()

    def _copy_config_to_log(self):
        """Copy Config to Log.

        Copy configuration file to run log directory.

        """
        config_file_name = os.path.basename(self._config.file_name)

        copyfile(
            self._config.file_name,
            f'{self._log_dir}/{config_file_name}',
        )

    def get_module_current_run(self, module):
        """Get Module Current Run.

        Get the run current run count for the module.

        Parameters
        ----------
        module : str
            Module name

        Returns
        -------
        str
            Module run count

        """
        return str(self._module_dict[module]['run_count'])

    def get_module_run_prop(self, module, property):
        """Get Module Run Property.

        Return the requested property for a given module run.

        Parameters
        ----------
        module : str
            Module name
        property : str
            Module run property name

        Returns
        -------
        any
            Module run property value

        Raises
        ------
        ValueError
            For invalid module dictionary key

        """
        run_name = self._module_dict[module]['latest']

        if property == 'run_name':
            value = run_name
        elif property in self._module_dict[module].keys():
            value = self._module_dict[module][property]
        elif property in self._module_dict[module][run_name].keys():
            value = self._module_dict[module][run_name][property]
        else:
            raise ValueError(
                f'Property {property} not found for module {module}.'
            )

        return value

    def get_module_config_sec(self, module):
        """Get Module Configuration Section.

        Get the name of section name in the configuration file for the module.

        Parameters
        ----------
        module : str
            Module name

        Returns
        -------
        str
            Configuration file section name

        """
        return self._module_dict[module]['latest'].upper()

    def get_add_module_property(self, run_name, property):
        """Get Additional Module Properties.

        Get a list of additional module property values.

        Parameters
        ----------
        run_name : str
            Module run name
        property : str
            Property name

        Returns
        -------
        list
            Additional module property values

        """
        if (self._config.has_option(
            run_name.upper(),
            f'ADD_{property.upper()}',
        )):

            return self._config.getlist(
                run_name.upper(),
                f'ADD_{property.upper()}',
            )

    def _set_module_property(self, module, run_name, property, get_type):
        """Set Module Property.

        Set a module property from either the configuration file or the module
        runner.

        Parameters
        ----------
        module : str
            Module name
        property : str
            Property name
        get_type : str
            Type of object to get from config file

        Notes
        -----
        Module properties are set with the following hierarchy:

        1. Look for properties in module section of the config file,
        2. look for default properties in the file handler, which sources the
           ``[FILE]`` section of the config file,
        3. look for default properties in the module runner definition.

        In other words, module runner definitions will only be used if the
        properties are not set in the confg file. File handler properties will
        be used for all modules, overriding all module runner definitions.
        Module specific properties from the config file will override all other
        definitions, but only for the module in question.

        """
        # 1) Check for parameter value in module section of config file
        if self._config.has_option(run_name.upper(), property.upper()):
            if get_type == 'str':
                prop_val = self._config.get(
                    run_name.upper(),
                    property.upper(),
                )
            elif get_type == 'list':
                prop_val = self._config.getlist(
                    run_name.upper(),
                    property.upper(),
                )
            else:
                raise ValueError(f'{get_type} is not a valid get type')

        # 2) Check for default parameter values in file handler
        elif hasattr(self, f'_{property}'):
            prop_val = getattr(self, f'_{property}')

        # 3) Check for default parameter values in module runner
        elif hasattr(self.module_runners[module], property):
            prop_val = getattr(self.module_runners[module], property)

        else:
            raise ValueError(
                f'No value for {property} in {module} could be found.'
            )

        # Look for additional module properties for list objects
        if (
            isinstance(prop_val, list)
            and self.get_add_module_property(run_name, property)
        ):
            prop_val += self.get_add_module_property(run_name, property)

        self._module_dict[module][run_name][property] = prop_val

    def _set_module_properties(self, module, run_name):
        """Get Module Properties.

        Get module properties defined in module runner wrapper.

        Parameters
        ----------
        module : str
            Module name

        """
        module_props = {
            'numbering_scheme': 'str',
            'run_method': 'str',
            'input_module': 'list',
            'file_pattern': 'list',
            'file_ext': 'list',
            'depends': 'list',
            'executes': 'list'
        }

        for property, get_type in module_props.items():
            self._set_module_property(module, run_name, property, get_type)

        # Make sure the number of patterns and extensions match
        if (
            (len(self._module_dict[module][run_name]['file_ext']) == 1)
            and (len(self._module_dict[module][run_name]['file_pattern']) > 1)
        ):
            self._module_dict[module][run_name]['file_ext'] = [
                self._module_dict[module][run_name]['file_ext'][0]
                for i in self._module_dict[module][run_name]['file_pattern']
            ]

        if (
            len(self._module_dict[module][run_name]['file_ext'])
            != len(self._module_dict[module][run_name]['file_pattern'])
        ):
            n_fext = len(self._module_dict[module][run_name]['file_ext'])
            n_fpat = len(self._module_dict[module][run_name]['file_pattern'])
            raise ValueError(
                f'The number of file_ext values ({n_fext}) does not match the '
                + f'number of file_pattern values ({n_fpat}).'
            )

    def _create_module_run_dirs(self, module, run_name):
        """Create Module Run Directories.

        This method creates the module output directories for a given run.

        Parameters
        ----------
        module : str
            Module name

        """
        self._module_dict[module][run_name]['run_dir'] = (
            self.setpath(self._run_dir, run_name)
        )
        self._module_dict[module][run_name]['log_dir'] = (
            self.setpath(
                self._module_dict[module][run_name]['run_dir'],
                'logs',
            )
        )
        self._module_dict[module][run_name]['output_dir'] = (
            self.setpath(
                self._module_dict[module][run_name]['run_dir'],
                'output',
            )
        )

        self.mkdir(self._module_dict[module][run_name]['run_dir'])
        self.mkdir(self._module_dict[module][run_name]['log_dir'])
        self.mkdir(self._module_dict[module][run_name]['output_dir'])

        # Set current output directory to module output directory
        self.output_dir = self._module_dict[module][run_name]['output_dir']
        self.module_run_dirs = {
            'run': self.run_dir,
            'log': self._log_dir,
            'tmp': self._tmp_dir,
            'output': self.output_dir,
            'run_log': self._run_log_file
        }

    def _set_module_input_dir(self, module, run_name):
        """Set Module Input Directory.

        Set the module input directory. If the module specified is the
        first module in the pipeline or does not have any input modules then
        only the ``INPUT_DIR`` from ``[FILE]`` is used, otherwise the output
        directory from the preceding module is used.

        Additional input directories can be specified with ``INPUT_DIR`` from
        ``[MODULE]``.

        Parameters
        ----------
        module : str
            Module name
        run_name : str
            Module run name, if the module has only been called once this will
            be identical to ``module``

        """
        # Create a default empty list of input directories
        input_dir = []
        dir_set_by = None

        # Check if the module has no input modules or is the first module to
        # run in the pipeline
        if (
            isinstance(
                self._module_dict[module][run_name]['input_module'],
                type(None),
            )
            or len(self._module_dict) == 1
        ):
            # If so, use the input directory/ies set in the [FILE] section
            input_dir = self._input_dir
            dir_set_by = '[FILE]'

        # Check if input directory/ies has/have been set in the module config
        # section
        if self._config.has_option(run_name.upper(), 'INPUT_DIR'):
            # If so set this/these as the input directory/ies, note that this
            # overrides the value set in the [FILE] section
            input_dir = self._check_input_dir_list(
                self._config.getlist(run_name.upper(), 'INPUT_DIR')
            )
            dir_set_by = f'[{run_name.upper()}]'

        # Check if input directory/ies has/have has not been set and if input
        # modules have been defined for the current module
        if (
            not input_dir
            and isinstance(
                self._module_dict[module][run_name]['input_module'],
                list
            )
        ):
            dir_set_by = f'{module}.py'
            # If so, loop through all the input modules defined for the current
            # module
            for input_module in (
                self._module_dict[module][run_name]['input_module']
            ):
                # Get the input module name and run
                input_module, in_mod_run = (
                    shared.split_module_run(input_module)
                )
                # Check if the input module was part of the current pipeline
                if input_module in self._module_dict:
                    # If so, check if the input module was a single run
                    if in_mod_run == input_module:
                        # If so, Set the input module run to the latest run
                        in_mod_run = self._module_dict[input_module]['latest']
                    # Add the output directory of the input module to
                    # the list of input directories for the current module
                    input_dir.append(
                        self._module_dict[input_module][in_mod_run][
                            'output_dir'
                        ]
                    )
                else:
                    # If not, add the last run of the input module to the
                    # list of input directories
                    input_dir.append(f'{input_module}:last')

        # Check if input directory/ies has/have been added in the module config
        # section
        if self.get_add_module_property(run_name, 'input_dir'):
            # If so add this/these to the input directory/ies
            input_dir += self.get_add_module_property(run_name, 'input_dir')
            if not dir_set_by == f'[{module}]':
                dir_set_by = f'{dir_set_by} and [{run_name.upper()}]'

        # Check if no input directory has been set
        if not input_dir:
            # If so, raise an error
            raise RuntimeError(
                'Could not find appropriate input directory '
                + f'for module {run_name}.'
            )

        # Add the input directories for the current module to the module
        # dictionary
        self._module_dict[module][run_name]['input_dir'] = (
            self.check_dirs(input_dir)
        )
        self._module_dict[module][run_name]['dir_set_by'] = dir_set_by

        # Log the input directories and how they were set
        module_input_dir = f' -- Input directories: {input_dir}'
        module_dir_set_by = f' -- Inputs set by: {dir_set_by}'

        self.log.info(module_input_dir)
        self.log.info(module_dir_set_by)

        if self._verbose:
            print(module_input_dir)
            print(module_dir_set_by)

    @staticmethod
    def _generate_re_pattern(match_pattern):
        """Generate Regular Expression Pattern.

        Generate a regular expression pattern from an input string.

        Parameters
        ----------
        match_pattern : str
            Pattern string

        Returns
        -------
        _sre.SRE_Pattern
            Regular expression pattern

        Raises
        ------
        TypeError
            For invalid input type

        """
        if not isinstance(match_pattern, str):
            TypeError('Match pattern must be a string.')

        chars = [char for char in match_pattern if not char.isalnum()]
        split_pattern = '|'.join(chars).replace('.', r'\.')
        chars = [f'\\{char}' for char in chars] + ['']
        num_length = [
            f'\\d{{{len(digits)}}}'
            for digits in re.split(split_pattern, match_pattern)
        ]
        re_pattern = r''.join(
            [a for b in zip(num_length, chars) for a in b]
        ).replace('{1}', '+')

        return re.compile(re_pattern)

    @staticmethod
    def _strip_dir_from_file(file_name, dir_list):
        """Strip Directory from File Name.

        Remove the directory string from the file name.

        Parameters
        ----------
        file_name : str
            File name
        dir_list : list
            Input directory list

        Returns
        -------
        str
            File name

        """
        return [
            file_name.replace(_dir + '/', '')
            for _dir in dir_list if _dir in file_name
        ][0]

    @classmethod
    def _get_re(cls, num_scheme):
        """Get Regular Expression.

        Return the regular expression corresponding to the numbering scheme.

        Parameters
        ----------
        num_scheme : str
            Numbering scheme

        Raises
        ------
        ValueError
            if num_scheme is None

        Returns
        -------
        str
            Regular Expression

        """
        # Raise an error if num_scheme is None,
        # but not if num_scheme==''
        if not num_scheme and num_scheme != '':

            raise ValueError('No numbering scheme adapted')

        elif num_scheme.startswith('RE:'):

            re_pattern = num_scheme.replace('RE:', '')

        else:

            re_pattern = cls._generate_re_pattern(num_scheme)

        return re_pattern

    def _save_num_patterns(
        self,
        dir_list,
        re_pattern,
        pattern,
        ext,
        output_file
    ):
        """Save Number Patterns.

        Save file number patterns to numpy binary, update file patterns and
        get correct file paths.

        Parameters
        ----------
        dir_list : list
            List of input directories
        re_pattern : str
            Regular expression pattern
        pattern : str
            File pattern
        ext : str
            File extension
        output_file : str
            Output file name

        """
        # Find all files matching the input pattern and extension from the
        # available input directories and identify the correct path
        true_file_list = None
        true_path = None

        for path in dir_list:

            file_list = shared.find_files(path, pattern, ext)

            if file_list:
                true_file_list = file_list
                true_path = path
                del file_list
                break

        if not true_file_list:
            raise RuntimeError(
                f'No files found matching "{pattern}" and "{ext}" in the '
                + f'directories {dir_list}.'
            )

        # Correct the extension if necessary
        new_ext = '.' + ext if not ext.startswith('.') else ext

        if self._verbose and new_ext != ext:
            print(f'Updating file extension from "{ext}" to "{new_ext}".')
            print()

        # Select files matching the numbering scheme
        final_file_list = []
        found_match = False
        correct_pattern = self._correct_pattern
        new_pattern = pattern

        for file in true_file_list:

            striped = self._strip_dir_from_file(file, dir_list)
            search_res = re.search(re_pattern, striped)

            if search_res:
                file_name = search_res.group()
                final_file_list.append(file_name)
                found_match = True

            # Correct the pattern if necessary
            if found_match and correct_pattern:

                new_pattern = striped

                for substring in (new_ext, file_name):
                    new_pattern = new_pattern.replace(substring, '')

                if new_pattern != pattern:
                    print(
                        f'Updating pattern from "{pattern}" to '
                        + f'"{new_pattern}".'
                    )
                    print()

                correct_pattern = False

        if not found_match:
            raise RuntimeError(
                f'Could not match numbering scheme "{self._numbering_scheme}" '
                + f'to any of the input files matching "{pattern}" and '
                + f'"{ext}" in the directories {dir_list}.'
            )

        elem = shared.check_duplicate(final_file_list)
        if elem != '':
            raise RuntimeError(
                'Input file list contains at least one duplicate element, '
                + f'\'{elem}\' that matches '
                + 'file pattern and numbering scheme, leading to identical '
                + 'input files.  Make sure that the correct input '
                + 'directory is used.'
            )

        # Save file list
        np.save(output_file, np.array(final_file_list))

        del true_file_list, final_file_list

        return new_pattern, new_ext, true_path

    @staticmethod
    def _save_match_patterns(output_file, mmap_list):
        """Save Match Patterns.

        Save matching number patterns to numpy binary.

        Parameters
        ----------
        output_file : str
            Output file name
        mmap_list : list
            List of memory maps

        """
<<<<<<< HEAD
        #num_pattern_list = [np.load(mmap, mmap_mode='r') for mmap in mmap_list]
        num_pattern_list = []
        for mmap in mmap_list:
            if not os.path.exists(mmap):
                n_sec = 5
                time.sleep(n_sec)
            if not os.path.exists(mmap):
                print("MKDEBUG still not found")
            num_pattern_list.append(np.load(mmap, mmap_mode="r"))
=======
        num_pattern_list = [np.load(mmap, mmap_mode='r') for mmap in mmap_list]
>>>>>>> 7ac5042d

        np.save(
            output_file,
            reduce(
                partial(np.intersect1d, assume_unique=True),
                num_pattern_list
            )
        )

        del num_pattern_list

    @staticmethod
    def _get_file_name(path, pattern, number, ext):
        """Get File Name.

        Get file name corresponding to the path, file pattern, number pattern
        and file extension.

        Parameters
        ----------
        path : str
            Path to file
        pattern : str
            File pattern
        number : str
            Number pattern
        ext : str
            File extension

        Returns
        -------
        str
            File name

        """
        return f'{path}/{pattern}{number}{ext}'

    @staticmethod
    def _remove_mmaps(mmap_list):
        """Remove Memory Maps.

        Remove memory map files in input list.

        Parameters
        ----------
        mmap_list : list or str
            List of memory map files

        """
        if isinstance(mmap_list, str):
            mmap_list = [str]

        for mmap in set(mmap_list):
            os.remove(mmap)

    def _format_process_list(
        self,
        patterns,
        memory_map,
        re_pattern,
        num_scheme,
        run_method,
    ):
        """Format Process List.

        Format the list of files to be processed.

        Parameters
        ----------
        patterns : list
            List of file patterns
        memory_map : str
            Name of memory map file
        re_pattern : str
            Regular expression for numbering scheme
        num_scheme : str
            Numbering scheme
        run_method : str
            Run method

        Returns
        -------
        list
            List of processes

        """
        pattern_list, ext_list, path_list = list(zip(*patterns))

        if isinstance(self._number_list, type(None)):
            number_list = np.load(memory_map, mmap_mode='r')
        else:
            number_list = self._number_list

        process_list = []

        for number in number_list:

            if not re.search(re_pattern, number):
                raise ValueError(
                    f'The string "{number}" does not match the '
                    + f'numbering scheme "{num_scheme}".'
                )

            if run_method == 'serial':
                process_items = []
            else:
                process_items = [number]
            process_items.extend([
                self._get_file_name(path, fp, number, ext)
                for path, fp, ext in zip(path_list, pattern_list, ext_list)
            ])
            process_list.append(process_items)

        return process_list

    def _save_process_list(
        self,
        dir_list,
        pattern_list,
        ext_list,
        num_scheme,
        run_method,
    ):
        """Save Process List.

        Save list of processes to a numpy binary.

        Parameters
        ----------
        dir_list : list
            List of input directories
        pattern_list : list
            List of file patterns
        ext_list : list
            List of file extensions
        num_scheme : str
            Numbering scheme

        """
        np_mmap_list = [
            self.setpath(self._tmp_dir, f'nums_{pattern}_{ext}.npy')
            for pattern, ext in zip(pattern_list, ext_list)
        ]
        match_mmap = self.setpath(self._tmp_dir, 'matching_num_patterns.npy')
        self.process_mmap = self.setpath(self._tmp_dir, 'process_list.npy')

        re_pattern = self._get_re(num_scheme)

        temp = [
            self._save_num_patterns(
                dir_list,
                re_pattern,
                pattern,
                ext,
                np_mmap
            )
            for pattern, ext, np_mmap in
            zip(pattern_list, ext_list, np_mmap_list)
        ]

        self._save_match_patterns(match_mmap, np_mmap_list)

        process_list = self._format_process_list(
            temp,
            match_mmap,
            re_pattern,
            num_scheme,
            run_method,
        )

        np.save(self.process_mmap, np.array(process_list))
        del process_list

        self.process_list = np.load(self.process_mmap, mmap_mode='r')

        self.missed = []

        self._remove_mmaps(np_mmap_list + [match_mmap])

    def remove_process_mmap(self):
        """Remove Process MMAP.

        Remove process list memory map.

        """
        self._remove_mmaps([self.process_mmap])

    def _get_module_input_files(self, module, run_name):
        """Get Module Input Files.

        Retrieve the module input files names from the input directory.

        Parameters
        ----------
        module : str
            Module name

        """
        dir_list = self._module_dict[module][run_name]['input_dir']
        pattern_list = self._module_dict[module][run_name]['file_pattern']
        ext_list = self._module_dict[module][run_name]['file_ext']
        num_scheme = self._module_dict[module][run_name]['numbering_scheme']
        run_method = self._module_dict[module][run_name]['run_method']

        self._save_process_list(
            dir_list,
            pattern_list,
            ext_list,
            num_scheme,
            run_method,
        )

    def set_up_module(self, module):
        """Set Up Module.

        Set up module parameters for file handler.

        Parameters
        ----------
        module : str
            Module name

        """
        multi_call = self._module_list.count(module) > 1

        if module in self._module_dict.keys():
            self._module_dict[module]['run_count'] += 1
        else:
            self._module_dict[module] = {}
            self._module_dict[module]['run_count'] = 1

        if multi_call:
            call_num = self._module_dict[module]['run_count']
            run_name = f'{module}_run_{call_num}'
        else:
            run_name = module

        # Log run count
        module_prop_text = ' - Module properties'
        module_run_num = f' -- Run: {self._module_dict[module]["run_count"]}'

        self.log.info(module_prop_text)
        self.log.info(module_run_num)

        if self._verbose:
            print(module_prop_text)
            print(module_run_num)

        self._module_dict[module]['latest'] = run_name
        self._module_dict[module][run_name] = {}

        self._set_module_properties(module, run_name)
        self._create_module_run_dirs(module, run_name)
        self._set_module_input_dir(module, run_name)
        self._get_module_input_files(module, run_name)

    def get_worker_log_name(self, module, file_number_string):
        """Get Worker Log Name.

        This method generates a worker log name.

        Parameters
        ----------
        module : str
            Module name
        file_number_string : str
            File numbering in output

        Returns
        -------
        str
            Worker log file name

        """
        run_name = self._module_dict[module]['latest']
        log_dir = self._module_dict[module][run_name]['log_dir']

        return f'{log_dir}/process{file_number_string}'<|MERGE_RESOLUTION|>--- conflicted
+++ resolved
@@ -10,6 +10,7 @@
 import re
 from functools import partial, reduce
 from shutil import copyfile
+import time
 
 import numpy as np
 
@@ -18,10 +19,6 @@
 from shapepipe.pipeline import shared
 from shapepipe.utilities.file_system import mkdir
 
-<<<<<<< HEAD
-
-=======
->>>>>>> 7ac5042d
 
 class FileHandler(object):
     """File Handler.
@@ -97,7 +94,7 @@
     @run_dir.setter
     def run_dir(self, value):
 
-        self._run_dir = self.check_dir(value, check_exists=True)
+        self._run_dir = self.check_dir(value, check_exists=False)
 
     @property
     def _input_dir(self):
@@ -192,7 +189,7 @@
             Directory name with full path
 
         """
-        cls.check_dir(dir_name, check_exists=True)
+        cls.check_dir(dir_name, check_exists=False)
         mkdir(dir_name)
 
     @staticmethod
@@ -1010,8 +1007,6 @@
             List of memory maps
 
         """
-<<<<<<< HEAD
-        #num_pattern_list = [np.load(mmap, mmap_mode='r') for mmap in mmap_list]
         num_pattern_list = []
         for mmap in mmap_list:
             if not os.path.exists(mmap):
@@ -1020,9 +1015,6 @@
             if not os.path.exists(mmap):
                 print("MKDEBUG still not found")
             num_pattern_list.append(np.load(mmap, mmap_mode="r"))
-=======
-        num_pattern_list = [np.load(mmap, mmap_mode='r') for mmap in mmap_list]
->>>>>>> 7ac5042d
 
         np.save(
             output_file,

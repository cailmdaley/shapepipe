# -*- coding: utf-8 -*-

"""CANFAR TOOLS

This module defines methods for managing CANFAR specific actions.

:Author: Samuel Farrens <samuel.farrens@cea.fr>
         Martin Kilbinger <martin.kilbinger@cea.fr>

"""

import os
import sys
from io import StringIO
from contextlib import redirect_stdout

try:
    import vos.commands as vosc
except ImportError:  # pragma: no cover
    import_fail = True
else:
    import_fail = False


class vosError(Exception):
    """VOS Error

    Generic error that is raised by the vosHandler.

    """
    pass


class vosHandler:
    """VOS Handler

    This class manages the use of VOS commands.

    Parameters
    ----------
    command : str
        VOS command name

    """

    def __init__(self, command):

        self._check_vos_install()
        self._avail_commands = tuple(vosc.__all__)
        self.command = command

    @staticmethod
    def _check_vos_install():
        """Check VOS Install

        Check if VOS is correctly installed.

        Raises
        ------
        ImportError
            if vos package cannot be imported
        """
        if import_fail:
            raise ImportError(
                'vos package not found, re-install ShapePipe '
                + 'with \'./install_shapepipe --vos\''
            )

    @property
    def command(self):
        """Command

        This method sets the VOS command property.

<<<<<<< HEAD
=======
        Raises
        ------
        ValueError
            if value is not valid vos command

>>>>>>> 4d2c9838
        """
        return self._command

    @command.setter
    def command(self, value):

        if value not in self._avail_commands:
            raise ValueError(
                f'vos command must be one of {self._avail_commands}'
            )

        self._command = getattr(vosc, value)

    def __call__(self, *args, **kwargs):
        """Call Method

        This method allows class instances to be called as functions.

        Raises
        ------
        vosError
            if error in vos command occurs
        """
        try:
            self._command()

        except:
            raise vosError(
                f'Error in VOs command: {self._command.__name__}'
            )


def download(source, target, verbose=False):
    """Download file from vos.

    Parameters
    ----------
    source : str
        source path on vos
    target : str
        target path
    verbose : bool, optional, default=False
        verbose output if True

    Returns
    -------
    status : bool
        status, True/False or success/failure
    """

    cmd = 'vcp'

    if not os.path.exists(target):
        sys.argv = [cmd, source, target]
        if verbose:
            print(f'Downloading file {source} to {target}...')
        vcp = vosHandler(cmd)

        vcp()
        if verbose:
            print('Download finished.')
    else:
        if verbose:
            print(f'Target file {target} exists, skipping download.')


def dir_list(path, verbose=False):
    """list

    List content of path on vos

    Parameters
    ----------
    path : str
        path on vos, starts with 'vos:cfis/...'
    verbose : bool, optional, default=False
        verbose output if True

    Raises
    ------
    HTTPError, KeyError
<<<<<<< HEAD
=======
        if error occurs during vos command
>>>>>>> 4d2c9838

    Returns
    -------
    vls_out : array of str
        file or directory at path
    """

    cmd = 'vls'
    sys.argv = [cmd, path]
    vls = vosHandler(cmd)

    if verbose:
        print('Getting vos directory content from vls...')

    f = StringIO()

    try:
        with redirect_stdout(f):
            vls()
    except:
        print('Error during vls command')
        raise

    vls_out = f.getvalue()

    return vls_out.split('\n')<|MERGE_RESOLUTION|>--- conflicted
+++ resolved
@@ -72,14 +72,10 @@
 
         This method sets the VOS command property.
 
-<<<<<<< HEAD
-=======
         Raises
         ------
         ValueError
             if value is not valid vos command
-
->>>>>>> 4d2c9838
         """
         return self._command
 
@@ -161,10 +157,7 @@
     Raises
     ------
     HTTPError, KeyError
-<<<<<<< HEAD
-=======
         if error occurs during vos command
->>>>>>> 4d2c9838
 
     Returns
     -------

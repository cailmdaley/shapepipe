# -*- coding: utf-8 -*-

"""CANFAR TOOLS

This module defines methods for managing CANFAR specific actions.

:Author: Samuel Farrens <samuel.farrens@cea.fr>

"""

import os
import sys
from io import StringIO
from contextlib import redirect_stdout

try:
    import vos.commands as vosc
except ImportError:  # pragma: no cover
    import_fail = True
else:
    import_fail = False


class vosError(Exception):
    """VOS Error

    Generic error that is raised by the vosHandler.

    """
    pass


class vosHandler:
    """VOS Handler

    This class manages the use of VOS commands.

    Parameters
    ----------
    command : str
        VOS command name

    """

    def __init__(self, command):

        self._check_vos_install()
        self._avail_commands = tuple(vosc.__all__)
        self.command = command

    @staticmethod
    def _check_vos_install():
        """Check VOS Install

        Check if VOS is correctly installed.

        """
        if import_fail:
            raise ImportError(
                'vos package not found, re-install ShapePipe '
<<<<<<< HEAD
                'with \'./install_shapepipe --vos\'')
=======
                + 'with \'./install_shapepipe --vos\''
            )
>>>>>>> a09af4fe

    @property
    def command(self):
        """Command

        This method sets the VOS command property.

        """
        return self._command

    @command.setter
    def command(self, value):

        if value not in self._avail_commands:
            raise ValueError(
                f'vos command must be one of {self._avail_commands}'
            )

        self._command = getattr(vosc, value)

    def __call__(self, *args, **kwargs):
        """Call Method

        This method allows class instances to be called as functions.

        """
        try:
            self._command()

<<<<<<< HEAD
        except:
            raise vosError(
                f'Error in VOs command: {self._command.__name__}'
            )

=======
        except Exception:
            raise vosError(f'Error in VOs command: {self._command.__name__}')
>>>>>>> a09af4fe


def download(source, target, verbose=False):
    """Download file from vos.

    Parameters
    ----------
    source : string
        source path on vos
    target : string
        target path
    verbose : bool, optional, default=False
        verbose output if True

    Returns
    -------
    status : bool
        status, True/False or success/failure

    cmd = 'vcp'

    cmd = 'vcp'

    if not os.path.exists(target):
        sys.argv = [cmd, source, target]
        if verbose:
<<<<<<< HEAD
            print(f'Downloading file {source} to {target}...')
        vcp = vosHandler(cmd)
=======
            print('Downloading file {} to {}...'.format(source, target))
        vcp = vosHandler(cmd)

>>>>>>> a09af4fe
        vcp()
        if verbose:
            print('Download finished.')
    else:
        if verbose:
<<<<<<< HEAD
            print(f'Target file {target} exists, skipping download.')
=======
            print('Target file {} exists, skipping download.'.format(target))
>>>>>>> a09af4fe


def dir_list(path, verbose=False):
    """list

    List content of path on vos

    Parameters
    ----------
    path : string
        path on vos, starts with 'vos:cfis/...'
    verbose : bool, optional, default=False
        verbose output if True

    Raises
    ------
    HTTPError, KeyError

    Returns
    -------
    vls_out : array of string
        file or directory at path
    """

    cmd = 'vls'
    sys.argv = [cmd, path]
    vls = vosHandler(cmd)

    if verbose:
        print('Getting vos directory content from vls...')

    f = StringIO()

    try:
        with redirect_stdout(f):
            vls()
    except:
        print('Error during vls command')
        raise

    vls_out = f.getvalue()

    return vls_out.split('\n')<|MERGE_RESOLUTION|>--- conflicted
+++ resolved
@@ -58,12 +58,8 @@
         if import_fail:
             raise ImportError(
                 'vos package not found, re-install ShapePipe '
-<<<<<<< HEAD
-                'with \'./install_shapepipe --vos\'')
-=======
                 + 'with \'./install_shapepipe --vos\''
             )
->>>>>>> a09af4fe
 
     @property
     def command(self):
@@ -93,16 +89,10 @@
         try:
             self._command()
 
-<<<<<<< HEAD
         except:
             raise vosError(
                 f'Error in VOs command: {self._command.__name__}'
             )
-
-=======
-        except Exception:
-            raise vosError(f'Error in VOs command: {self._command.__name__}')
->>>>>>> a09af4fe
 
 
 def download(source, target, verbose=False):
@@ -121,32 +111,22 @@
     -------
     status : bool
         status, True/False or success/failure
-
-    cmd = 'vcp'
+    """
 
     cmd = 'vcp'
 
     if not os.path.exists(target):
         sys.argv = [cmd, source, target]
         if verbose:
-<<<<<<< HEAD
             print(f'Downloading file {source} to {target}...')
         vcp = vosHandler(cmd)
-=======
-            print('Downloading file {} to {}...'.format(source, target))
-        vcp = vosHandler(cmd)
 
->>>>>>> a09af4fe
         vcp()
         if verbose:
             print('Download finished.')
     else:
         if verbose:
-<<<<<<< HEAD
             print(f'Target file {target} exists, skipping download.')
-=======
-            print('Target file {} exists, skipping download.'.format(target))
->>>>>>> a09af4fe
 
 
 def dir_list(path, verbose=False):

#!/usr/bin/env bash

# Description: Compute and plot PSF residuals from
#	       results processed on canfar
# Author: Martin Kilbinger <martin.kilbinger@cea.fr>
# Date: 05/2020
# Package: shapepipe

# Command line arguments

## Default values
psf='mccd'

## Help string
usage="Usage: $(basename "$0") [OPTIONS]
\n\nOptions:\n
   -h\tthis message\n
   -p, --psf MODEL\n
    \tPSF model, one in ['psfex'|'mccd'], default='$psf'\n
"

## Parse command line
while [ $# -gt 0 ]; do
  case "$1" in
    -h)
      echo -ne $usage
      exit 0
      ;;
    -p|--psf)
      psf="$2"
      shift
      ;;
    *)
      echo -ne usage
      exit 1
      ;;
  esac
  shift
done


## Default variables
psfval_file_base="validation_psf"
dir_individual="psf_validation_ind"
dir_merged="psf_validation_merged"
fname_merged="psf_cat_full.fits"
pwd=`pwd`

# Command line sarguments

## Help string
usage="Usage: $(basename "$0") [OPTIONS]
\n\nOptions:\n
   -h\tthis message\n
   -p, --psf MODEL\n
    \tPSF model, one in ['psfex'|'mccd'], default='$psf'\n
"

## Parse command line
TILE_ARR=()
while [ $# -gt 0 ]; do
  case "$1" in
    -h)
      echo -ne $usage
      exit 0
      ;;
    -p|--psf)
      psf="$2"
      shift
      ;;
    *)
      echo "Invalid command line argument '$2'"
      echo -ne $usage
      exit 1
      ;;
  esac
  shift
done


if [ "$psf" == "psfex" ]; then
  psfval_dir_base="psfex_interp"
else
  #psfval_dir_base="mccd_fit_val"
  echo "psf=mccd not yet supported in this script"
  exit 3
fi

## Functions
function link_s () {
    target=$1
    link_name=$2
 
    if [ -L "$link_name" ]; then
	      let "n_skipped+=1"
    else
        ln -s $target $link_name
	      let "n_created+=1"
    fi

    return $n
}


### Start ###

# Create output dirs
for dir in $dir_individual $dir_merged; do
    if [ ! -d "$dir" ]; then
        mkdir -p $dir
    fi
done

if [ "$psf" == "psfex" ]; then
  runner="psf_interp_runner"
else
  runner="mccd_fit_val_runner"
fi

# Find all psf validation files and create links.
# Assumes untar_results.sh has been run before.
n_skipped=0
n_created=0
<<<<<<< HEAD
FILES=output/*/${runner}/output/${psfval_file_base}*
=======
FILES=output/*/${psfval_dir_base}_runner/output/${psfval_file_base}*
>>>>>>> b205124f
for val in $FILES; do
    base=`basename $val`
    link_s "$pwd/$val" "$dir_individual/$base"
done
echo " Created $n_created links, skipped $n_skipped files"

# Create merged PSF validation catalog
merge_star_cat -i $dir_individual -o $dir_merged/$fname_merged -v

# Create plots
MeanShapes -o $dir_merged -i $dir_merged/$fname_merged -v -x 20 --max_e=0.05 --max_d=0.005

#tar czf p.tgz psf_validation_merged/*.png

### End ###<|MERGE_RESOLUTION|>--- conflicted
+++ resolved
@@ -77,15 +77,6 @@
   shift
 done
 
-
-if [ "$psf" == "psfex" ]; then
-  psfval_dir_base="psfex_interp"
-else
-  #psfval_dir_base="mccd_fit_val"
-  echo "psf=mccd not yet supported in this script"
-  exit 3
-fi
-
 ## Functions
 function link_s () {
     target=$1
@@ -121,11 +112,7 @@
 # Assumes untar_results.sh has been run before.
 n_skipped=0
 n_created=0
-<<<<<<< HEAD
 FILES=output/*/${runner}/output/${psfval_file_base}*
-=======
-FILES=output/*/${psfval_dir_base}_runner/output/${psfval_file_base}*
->>>>>>> b205124f
 for val in $FILES; do
     base=`basename $val`
     link_s "$pwd/$val" "$dir_individual/$base"

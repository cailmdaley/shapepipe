#!/usr/bin/bash

# Usage
# ~/astro/repositories/github/shapepipe/scripts/sh/curl_canfar.sh 0.9 shapepipe/scripts/sh/init_run_exlusive_canfar.sh ID kind job

SSL=~/.ssl/cadcproxy.pem
N_SMP=2
SESSION=https://ws-uv.canfar.net/skaha/v0/session
RESOURCES="ram=4&cores=$N_SMP"
IMAGE=images.canfar.net/unions/shapepipe
NAME=shapepipe

# version of image on canfar, e.g. 0:7, 0:8
version=$1

# command on canfar, e.g. shapepipe/scripts/sh/init_run_exclusive_canfar.sh
cmd=$2

# Kind ("tile" or "exp")
kind=$3

# Job number
job=$4

<<<<<<< HEAD
echo
curl_cmd="curl -E $SSL $SESSION?$RESOURCES -d "image=$IMAGE:$version" -d "name=${NAME}" -d kcmd=$cmd\" --data-urlencode \"args=$arg\""
echo $curl_cmd
ID=`$curl_cmd`
#ID=`curl -E $SSL $SESSION?$RESOURCES -d "image=$IMAGE:$version" -d "name=${NAME}" -d "cmd=$cmd" --data-urlencode "args=$arg"`
=======
# Image ID; has to be last argument to work with xargs
ID=$5

# command line arguments for remote script:
# collect into string
arg="-j $job -e $ID -n $N_SMP -k $kind"

echo curl -E $SSL $SESSION?$RESOURCES -d "image=$IMAGE:$version" -d "name=${NAME}" -d "cmd=$cmd" --data-urlencode "args=$arg"
ID=`curl -E $SSL $SESSION?$RESOURCES -d "image=$IMAGE:$version" -d "name=${NAME}" -d "cmd=$cmd" --data-urlencode "args=$arg"`
>>>>>>> 9ac9dc18
echo $ID >> IDs.txt<|MERGE_RESOLUTION|>--- conflicted
+++ resolved
@@ -22,13 +22,6 @@
 # Job number
 job=$4
 
-<<<<<<< HEAD
-echo
-curl_cmd="curl -E $SSL $SESSION?$RESOURCES -d "image=$IMAGE:$version" -d "name=${NAME}" -d kcmd=$cmd\" --data-urlencode \"args=$arg\""
-echo $curl_cmd
-ID=`$curl_cmd`
-#ID=`curl -E $SSL $SESSION?$RESOURCES -d "image=$IMAGE:$version" -d "name=${NAME}" -d "cmd=$cmd" --data-urlencode "args=$arg"`
-=======
 # Image ID; has to be last argument to work with xargs
 ID=$5
 
@@ -38,5 +31,4 @@
 
 echo curl -E $SSL $SESSION?$RESOURCES -d "image=$IMAGE:$version" -d "name=${NAME}" -d "cmd=$cmd" --data-urlencode "args=$arg"
 ID=`curl -E $SSL $SESSION?$RESOURCES -d "image=$IMAGE:$version" -d "name=${NAME}" -d "cmd=$cmd" --data-urlencode "args=$arg"`
->>>>>>> 9ac9dc18
 echo $ID >> IDs.txt
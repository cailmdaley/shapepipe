--- conflicted
+++ resolved
@@ -215,13 +215,6 @@
 
     # Collect columns
     # convert back to sigma for consistency
-<<<<<<< HEAD
-    data = {'X': x, 'Y': y, 'RA': ra, 'DEC': dec,
-            'E1_PSF_HSM': g1_psf, 'E2_PSF_HSM': g2_psf, 'SIGMA_PSF_HSM': np.sqrt(size_psf),
-            'E1_STAR_HSM': g1, 'E2_STAR_HSM': g2, 'SIGMA_STAR_HSM': np.sqrt(size),
-            'FLAG_PSF_HSM': flag_psf, 'FLAG_STAR_HSM': flag_star,
-            'CCD_NB': ccd_nb}
-=======
     data = {
         'X': x,
         'Y': y,
@@ -237,7 +230,6 @@
         'FLAG_STAR_HSM': flag_star,
         'CCD_NB': ccd_nb
         }
->>>>>>> 9276985f
 
     # Write file
     if verbose:

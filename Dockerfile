<<<<<<< HEAD
FROM python:3.12-bookworm

LABEL Description="Conda-Free ShapePipe Docker Image"
ENV SHELL=/bin/bash

# Install system dependencies
RUN apt-get update -y --quiet --fix-missing && \
    apt-get dist-upgrade -y --quiet --fix-missing && \
    apt-get install -y --quiet \
    acl \
    apt-utils \
    autoconf \
    automake \
    build-essential \
    cmake  \
    curl \
    ffmpeg \
    g++ \
    gcc  \
    gfortran \
    git-lfs \
    libatlas-base-dev  \
    libblas-dev \
    libcfitsio-dev \
    libfftw3-bin  \
    libfftw3-dev \
    libgl1-mesa-glx \
    liblapack-dev \
    libopenmpi-dev \
    libtool  \
    libtool-bin  \
    libtool-doc \
    locales \
    locate \
    make \
    openmpi-bin \
    pandoc \
    protobuf-compiler \
    psfex=3.21.1-1 \
    sextractor=2.25.0+ds-3 \
    sssd \
    weightwatcher \
    vim \
    xterm && \
    apt-get clean -y && \
    apt-get autoremove --purge --quiet -y && \
    rm -rf /var/lib/apt/lists/* /var/tmp/*

# Install python dependencies
RUN pip install --no-cache-dir \ 
    astropy \
    cs_util \
    galsim \
    joblib \
    matplotlib \
    mccd \
    modopt \
    mpi4py \
    numba \
    numpy \
    numpydoc \
    pandas \
    PyQt5 \
    pyqtgraph \
    python-pysap \
    pytest \
    pytest-cov \
    pytest-pycodestyle \
    pytest-pydocstyle \
    reproject \
    sf_tools \
    sip_tpv \
    skaha \
    sqlitedict \
    termcolor \
    tqdm \
    treecorr \
    vos \
    git+https://github.com/aguinot/ngmix@stable_version \
    git+https://github.com/tobias-liaudat/Stile@v0.1


WORKDIR /app
COPY . /app/.


# Install shapepipe and symlink scripts
RUN pip install --no-cache-dir -e . && \ 
    for ext in .py .sh .bash; do \
    for script in /app/scripts/*/*$ext; do \
    link_name=`basename $script $ext`; \
    ln -s $script /usr/local/bin/$link_name; \
    done; \
    done

ENV PATH="/app/scripts:${PATH}"

CMD ["bash"]
=======
FROM continuumio/miniconda3

LABEL Description="ShapePipe Docker Image"
ENV SHELL /bin/bash

ARG CC=gcc-9
ARG CXX=g++-9

# gcc < 10 is required to compile ww
ENV CC=gcc-9
ENV CXX=g++-9

RUN apt-get update --allow-releaseinfo-change && \
    apt-get update && \
    apt-get upgrade -y && \
    apt-get install apt-utils -y && \
    apt-get install make -y && \
    apt-get install automake -y && \
    apt-get install autoconf -y && \
    apt-get install gcc-9 g++-9 -y && \
    apt-get install gfortran -y && \
    apt-get install locales -y && \
    apt-get install libgl1-mesa-glx -y && \
    apt-get install xterm -y && \
    apt-get install cmake protobuf-compiler -y && \
    apt-get install libtool libtool-bin libtool-doc -y && \
    apt-get install libfftw3-bin libfftw3-dev -y && \
    apt-get install libatlas-base-dev liblapack-dev libblas-dev -y && \
    apt-get install vim -y && \
    apt-get install locate -y && \
    apt-get install curl -y && \
    apt-get install acl -y && \
    apt-get install sssd -y && \
    apt-get clean

ADD nsswitch.conf /etc/

RUN sed -i '/en_US.UTF-8/s/^# //g' /etc/locale.gen && \
    locale-gen
ENV LANG en_US.UTF-8
ENV LANGUAGE en_US:en
ENV LC_ALL en_US.UTF-8

SHELL ["/bin/bash", "--login", "-c"]

COPY ./environment.yml ./
COPY install_shapepipe README.rst setup.py setup.cfg ./
RUN touch ./README.md

RUN conda update -n base -c defaults conda -c defaults
RUN conda env create --file environment.yml

COPY shapepipe ./shapepipe
COPY scripts ./scripts

RUN source activate shapepipe
#RUN pip install jupyter
>>>>>>> 6383b7d2
<|MERGE_RESOLUTION|>--- conflicted
+++ resolved
@@ -1,4 +1,3 @@
-<<<<<<< HEAD
 FROM python:3.12-bookworm
 
 LABEL Description="Conda-Free ShapePipe Docker Image"
@@ -80,7 +79,6 @@
     git+https://github.com/aguinot/ngmix@stable_version \
     git+https://github.com/tobias-liaudat/Stile@v0.1
 
-
 WORKDIR /app
 COPY . /app/.
 
@@ -96,63 +94,4 @@
 
 ENV PATH="/app/scripts:${PATH}"
 
-CMD ["bash"]
-=======
-FROM continuumio/miniconda3
-
-LABEL Description="ShapePipe Docker Image"
-ENV SHELL /bin/bash
-
-ARG CC=gcc-9
-ARG CXX=g++-9
-
-# gcc < 10 is required to compile ww
-ENV CC=gcc-9
-ENV CXX=g++-9
-
-RUN apt-get update --allow-releaseinfo-change && \
-    apt-get update && \
-    apt-get upgrade -y && \
-    apt-get install apt-utils -y && \
-    apt-get install make -y && \
-    apt-get install automake -y && \
-    apt-get install autoconf -y && \
-    apt-get install gcc-9 g++-9 -y && \
-    apt-get install gfortran -y && \
-    apt-get install locales -y && \
-    apt-get install libgl1-mesa-glx -y && \
-    apt-get install xterm -y && \
-    apt-get install cmake protobuf-compiler -y && \
-    apt-get install libtool libtool-bin libtool-doc -y && \
-    apt-get install libfftw3-bin libfftw3-dev -y && \
-    apt-get install libatlas-base-dev liblapack-dev libblas-dev -y && \
-    apt-get install vim -y && \
-    apt-get install locate -y && \
-    apt-get install curl -y && \
-    apt-get install acl -y && \
-    apt-get install sssd -y && \
-    apt-get clean
-
-ADD nsswitch.conf /etc/
-
-RUN sed -i '/en_US.UTF-8/s/^# //g' /etc/locale.gen && \
-    locale-gen
-ENV LANG en_US.UTF-8
-ENV LANGUAGE en_US:en
-ENV LC_ALL en_US.UTF-8
-
-SHELL ["/bin/bash", "--login", "-c"]
-
-COPY ./environment.yml ./
-COPY install_shapepipe README.rst setup.py setup.cfg ./
-RUN touch ./README.md
-
-RUN conda update -n base -c defaults conda -c defaults
-RUN conda env create --file environment.yml
-
-COPY shapepipe ./shapepipe
-COPY scripts ./scripts
-
-RUN source activate shapepipe
-#RUN pip install jupyter
->>>>>>> 6383b7d2
+CMD ["bash"]
# -*- coding: utf-8 -*-
"""NGMIX SCRIPT

This script contain a class to run ngmix for metacalibration.

:Authors: Axel Guinot

:Date: 16/02/2017

"""

import numpy as np
import ngmix
import scatalog as sc
from astropy import stats

import os

import re

class ngmix_wrapper(object):
<<<<<<< HEAD
    """
=======
    """Ngmix_wrapper class

    Class to achieve the metacalibration

    Parameters
    ----------
    gal_cat_path : str
        Path to the catalog containing galaxies' vignet
    psf_cat_path : str
        Path to the catalog containing psfs' vignet
    output_dir : str
        Path to the output directory
    option_dict : dict
        Dictionnary containg option for ngmix (keys : ['TYPES', 'FIXNOISE', 'CHEATNOISE', 'SYMMETRIZE_PSF', 'STEP'])

>>>>>>> 70b4669d
    """

    def __init__(self, gal_cat_path, psf_cat_path, output_dir, option_dict):

        self._gal_cat_path = gal_cat_path
        self._psf_cat_path = psf_cat_path
        self._output_dir = output_dir
        self._option_dict = option_dict

        s=re.split("\-([0-9]{3})\-([0-9]+)\.",self._gal_cat_path)
        self._img_number='-{0}-{1}'.format(s[1],s[2])

        self._gal_vign = self._load_data(self._gal_cat_path)
        self._psf_vign = self._load_data(self._psf_cat_path)


    def _load_data(self, path):
        """Load the data

        Function used to open a catalog and return vignets.

        Parameters
        ----------
        path : str
            Path to the catalog

        Notes
        -----

        This function assume the catalog is a SExtractor catalog with
        the vignet in : catalog[2].data['VIGNET'] (astropy.io.fits notation)

        """

        f=sc.FITSCatalog(path, SEx_catalog=True)
        f.open()
        try:
            return f.get_data()['VIGNET']
        except:
            raise TypeError("Data in the wrong format. Assume SExtractor like catalog with the vignet in 'VIGNET'")


    def process(self):
        """Process

        Main function to run the metacalibration.

        """

        n_obj = len(self._gal_vign)

        output_dict = {'psf': []}
        for i in self._option_dict['TYPES']:
            output_dict[i] = []

        for i in range(n_obj):
            temp_dict = self.make_metacal(self._gal_vign[i], self._psf_vign[i], self._option_dict)
            for j in self._option_dict['TYPES']:
                output_dict[j].append(temp_dict[j].image)
            try:
                output_dict['psf'].append(temp_dict['noshear'].get_psf().image)
            except:
                output_dict['psf'].append(temp_dict[j].get_psf().image)

        self._save(output_dict)


    def make_metacal(self, gal_vign, psf_vign, option_dict):
        """Make the metacalibration

        This function call different ngmix functions to create images needed for the metacalibration.

        Parameters
        ----------
        gal_vign : numpy.array
            Array containing one vignet of galaxy
        psf_vign : numpy.array
            Array containg one vignet of psf
        option_dict : dict
            Dictionnary containg option for ngmix (keys : ['TYPES', 'FIXNOISE', 'CHEATNOISE', 'SYMMETRIZE_PSF', 'STEP'])

        """

        psf_obs = self._psf_fitter(psf_vign)

        weight = self._get_weight(gal_vign)

        obs = ngmix.Observation(gal_vign, psf=psf_obs, weight=weight)

        obs_out = ngmix.metacal.get_all_metacal(obs,
                                                types= option_dict['TYPES'],
                                                fixnoise= option_dict['FIXNOISE'],
                                                cheatnoise= option_dict['CHEATNOISE'],
                                                symmetrize_psf= option_dict['SYMMETRIZE_PSF'],
                                                step= option_dict['STEP'])

        return obs_out


    def _psf_fitter(self, psf_vign):
        """Psf fitter

        Function used to create a gaussian fit of the PSF.

        Parameters
        ----------
        psf_vign : numpy.array
            Array containg one vignet of psf

        """

        psf_obs=ngmix.Observation(psf_vign)
        pfitter=ngmix.fitting.LMSimple(psf_obs,'gauss')

        shape = psf_vign.shape
        psf_pars = np.array([shape[0]/2., shape[1]/2., 0., 0., 1., 1.])
        pfitter.go(psf_pars)

        psf_gmix_fit=pfitter.get_gmix()
        psf_obs.set_gmix(psf_gmix_fit)

        return psf_obs


    def _get_weight(self, gal_vign):
        """Make weight

        Make a weight image to handle noise during the deconvolution.

        Parameters
        ----------
        gal_vign : numpy.array
            Array containing one vignet of galaxy

        """

        shape = gal_vign.shape

        std = stats.mad_std(gal_vign)

        w = 1./(np.random.normal(0.,std,(shape[0], shape[1])))**2.

        return w


    def _save(self, output_dict):
        """Save

        Function used to save ngmix output into fits.

        Parameters
        ----------
        output_dict : dict
            Dictionnary contiaing all the output images.

        Notes
        -----

        The catalog respect the SExtractor format of the input galaxy catalog.

        """

        output_dir_path = {}
        for i in output_dict.keys():
            output_dir_path[i] = self._output_dir + '/' + i
            if not os.path.isdir(output_dir_path[i]):
                os.system('mkdir {}'.format(output_dir_path[i]))

        for i in output_dict.keys():
            output_file_path = output_dir_path[i] + '/' + 'ngmix_' + i + self._img_number + '.fits'
            f = sc.FITSCatalog(output_file_path, SEx_catalog= True, open_mode= sc.BaseCatalog.OpenMode.ReadWrite)
            f.save_as_fits(output_dict[i], ['VIGNET'], sex_cat_path= self._gal_cat_path)<|MERGE_RESOLUTION|>--- conflicted
+++ resolved
@@ -19,9 +19,6 @@
 import re
 
 class ngmix_wrapper(object):
-<<<<<<< HEAD
-    """
-=======
     """Ngmix_wrapper class
 
     Class to achieve the metacalibration
@@ -37,7 +34,6 @@
     option_dict : dict
         Dictionnary containg option for ngmix (keys : ['TYPES', 'FIXNOISE', 'CHEATNOISE', 'SYMMETRIZE_PSF', 'STEP'])
 
->>>>>>> 70b4669d
     """
 
     def __init__(self, gal_cat_path, psf_cat_path, output_dir, option_dict):

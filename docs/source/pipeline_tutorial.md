# ShapePipe Tutorial

## Quick start

Run the entire pipeline on a single example CFIS image with tile ID 246.290:
1. [Install](https://github.com/cosmostat/shapepipe#installing-shapepipe) `ShapePipe` and activate the `shapepipe` conda environment.
3. Run the job script
```bash
job_sp 246.290 -j 127
```

## Introduction

The `ShapePipe` pipeline processes single-exposure images and stacked images. Input images have to be calibrated beforehand for astrometry and photometry. This tutorial of an entire `ShapePipe` run covers specifically images from CFIS, the Canada-France Imaging Survey. CFIS stacks are so-called tiles, which are the co-adds of on average three exposures in the r-band.

### File types and names

The `ShapePipe` pipeline handles different image and file types, some of which
are created by the pipeline during the analysis. These file types are listed below.

All files follow a (configurable) naming and numbering convention, to facilitate bookkeeping for
tracking relevant image information. In general, the convention is **<image_type>_<ID>.fits**.
`ID` can be a combination of numbers and special characters such as `-`.
Naming and numbering of the input files can closely follow the original image names and (ID) numbers provided by the telescope and pre-processing software, with some required modifications as described below.

- Single-exposure mosaic image.  
  Multi-HDU FITS file containing a mosaic from multiple CCDs of a single exposure (an exposure is also called epoch).
  Each CCD is stored in a different HDU.
  These files are used on input by `ShapePipe`. The pixel data can contain the observed image, a weight map, or a flag map.
  These images are typically created by a telescope analysis software (e.g.~`pitcairn`). Examples from CFIS are
  `2228303p.fits.fz`, `2214439p.flag.fits.fz`. These names need to be modified to be correctly identified by `ShapePipe`:
  The `p` needs to be removed, the image type needs to precede the ID, and the file name can only contain a single dot (`.`) delimiting the file extension. We create the extension `fitsfz` for compressed FITS file.  
  Default convention: **<image_type>-<exposure_number>.fitsfz**.  
  Examples: `image-2228303.fitsfz`, `flag-2214439.fitsfz`

- Single-exposure single-CCD image.  
  FITS file containing a single CCD from an individual exposure. The pixel data can contain the observed image, a weight
  map, or a flag map.  
  Default convention: **<image_type>-<exposure_number>-<CCD_number>.fits**  
  Examples: `image-2079614-9.fits`, `weight-2079614-3.fits`

- Stacked images  
  FITS file containing a stack by co-adding different single exposures, created by software such as `swarp`.
  A stacked image is also called *tile*. These files are used on input by `ShapePipe`.
  The pixel data can contain the observed image, a weight map, or a flag map. Tile images and weights are created in the
  case of CFIS by Stephen Gwyn using a combination of `swarp` and his own software. Examples of file names are
  `CFIS.316.246.r.fits`, `CFIS.205.267.r.weight.fits.fz`, the latter is a compressed FITS file, see below. Tile flag files
  are created the mask module of `ShapePipe` (see [Mask images](#mask-images)). The tile ID needs to be modified such that the `.` between the two tile numbers (RA and DEC indicator) is not mistaken for a file extension delimiter. For the same reason, the extension `.fits.fz` is changed to `.fitzfz`. In addition, for
  clarity, we include the string `image` for a tile image type.  
  Default convention: **<image_type>-<tile_number>.fits**  
  Examples: `CFIS_image-277-282.fits`, `CFIS_weight-274-282.fitsfz`, `pipeline_flag-239-293.fits`

- Database catalogue files  
  For very large files that combine information from multiple tiles or single exposures, `ShapePipe` creates `sqlite`
  data base catalogues.  
  Examples: `log_exp_headers.sqlite`, exposure header information

- Numpy array binary files  
  Some large files are stored as numpy arrays. These contain FITS header information.
  Example: `headers-2366993.npy`

- PSF files  
  `PSFEx` and `SExtractor` produce FITS files with file exentions other than `.fits`: `.psf` for files containing PSF
  model information for a single CCD, and `.cat` for a PSF catalogue.

- _final_ shape catalogue
  The end product of `ShapePipe` is a _final_ catalogue containing a large number of information for each galaxy, including its
  shape parameters, the ellipticity components :math:`e_1` and :math:`e_2`. This catalogue also contains shapes of artificially
  sheared images. This information is used in post-processing to compute calibrated shear estimates via metacalibration.

- Summary statistic files  
  The `SETools` module that creates samples of objects according to some user-defined selection criteria (see [Select stars](#select-stars)) also outputs ASCII   
  files with user-defined summary statistics for each CCD, for example the number of selected stars, or mean and standard deviation of their FWHM.  
  Example: `star_stat-2366993-18.txt`

- Tile ID list  
  ASCII file with a tile number on each line. Used for the `get_image_runner` module to download CFIS images (see [Download tiles](#download-tiles)).

- Single-exposure name list  
  ASCII file with a single-exposure name on each line. Produced by the `find_exposure_runner` module to identify single exposures that were used to create
  a given tile. See [Find exposures](#find-exposures)).

- Plots  
  The `SETools` module can also produce plots of the objects properties that were selected for a given CCD.
  The type of plot (histogram, scatter plot, ...) and quantities to plot as well as plot decorations can be specified in the
  selection criteria config file (see [Select stars](#select-stars)).
  Example: `hist_mag_stars-2104133-5.png`

- Log files  
  The pipeline core and all called modules write ASCII log files to disk.  
  Examples: `process-2366993-6.log`, `log_sp_exp.log`.

### CFIS processing

`ShapePipe` splits the processing of CFIS images into several parts:
These are the retrieval and preparation of input images, processing of single exposures,
processing of tile images, creation and upload (optional) of _final_ shape catalogues.

The following flowchart visualised the processing parts and steps.

![ShapePipe_FlowChart](img/ShapePipe_v0.0.1.png)

Below, the individual processing steps are described in detail.

### Input and output paths

All required paths are automatically set in the job script `job_sp`.

If an example config file is run outside this script,
the following path variables might need to be defined.
- `$SP_RUN`: Run directory of `ShapePipe`. In general this is just `pwd`, and can be set via
  ```bash
  export SP_RUN=`pwd`
  ```
  but on a cluster this directory might be different.
- `$SP_CONFIG`: Path to configuration files. In our example this is `$SP_BASE/example/cfis`.

In addition, the output path `$SP_RUN/output` needs to be created by the user before running `ShapePipe`.

### Job and pipeline scripts

The job script to run the pipeline in its entity or in parts is `job_sp[.bash]`. Type
```bash
job_sp -h
```
for all options.

This script creates the subdirectory `$SP_RUN/output` to store all pipeline outputs
(log files, diagnostics, statistics, output images, catalogues, single-exposure headers with WCS information).

Optionally, the subdir `output_star_cat` is created by the used to store the external star catalogues for masking. This is only necessary if the pipeline is run on a cluster without internet connection to access star catalogues. In that case, the star catalogues need to be retrieved outside the pipeline, for example on a login node, and copied to `output_star_cat`.

The job script automaticall performs a number of subsequent calls to the `ShapePipe` executable `shapepipe_run`, as
```bash
shapepipe_run -c $SP_CONFIG/<config>.ini
```
The config file `<config>.ini` contains the configuration for one or more modules.
See the main `ShapePipe` readme for more details.

The user specifies which steps are run with the command line option `-j JOB`. The integer value `JOB`
is bit-coded such that arbitrary combinations of steps can be run with a single call to `job_sp`. For
example, to run steps #1 and #2, type `job_sp -j 3`.

### Select tiles

To run the job script, one or more CFIS tiles need to be chosen. If the tile IDs are known, they are provided to `job_sp` on the command line.

If the tile IDs are not known a priori, they can be selected via sky coordinates, with the script `cfis_field_select`.
For example, to find the tile number for a Planck cluster at R.A.=213.68 deg, dec=57.79 deg, run:
```bash
cfis_field_select -i /path/to/shapepipe/auxdir/CFIS/tiles_202007/tiles_all_order.txt --coord 213.68deg_54.79deg -t tile --input_format ID_only --out_name_only --out_ID_only -s
```
The input text file (provide via the flag `-i`) contains a list of CFIS tiles, this can also be directory containing the tile FITS files.


The following sections describe the different steps that are performed with `job_sp`.

## Run the pipeline

### Retrieve input images

The command
```bash
job_sp TILE_ID -j 1
```
retrieves the image and weight corresponding to TILE_ID using the module `get_images`.
It then identifies the exposures that were used to create the tile image via the `find_exposures` runner.
Finally, another call to `get_images` retrieves the exposure images, weights, and flag files.

For the retrieval method the user can choose betwen
- download from VOspace (`-r vos`);
- create symbolic link to existing file on disk (`-r symlink`).

Note that internet access is required for this step if the download method is `vos`.

An output directory `run_sp_GitFeGie` (in `output`) is created containing the results of `get_images` for tiles (`Git`),
`find_exposures` (`Fe`), and `get_images` for exposures (`Gie`).

## Prepare input images

With
```bash
job_sp TILE_ID -j 2
```
the compressed tile weight image is uncompressed via the `uncompress_fits` module. Then, the single-exposure images, weight, and flags are split into single-exposure single-CCD file
(one FITS file per CCD) with `split_exp`.
Finally, the headers of all single-exposure single-CCD files are merged into a single `sqlite` file, to store the WCS information of the input exposures.

Two output directories are created, `run_sp_Uz` for `uncompress_fits`, and `run_sp_exp_SpMh` for the output of the modules
`split_exp` (`Sp`) and `merge_headers` (`Mh`).

## Mask images

Run
```bash
job_sp TILE_ID -j 4
```
to mask tile and single-exposure single-CCD images. Both tasks are performed by two calls to the `mask` runner.

Note that internet access is required for this step, since a reference star catalogue is downloaded.

The output of both masking runs are stored in the output directory `run_sp_MaMa`, with run 1 (2) of
`mask` corresponding to tiles (exposures).

**Diagnostics:** Open a single-exposure single-CCD image and the corresponding pipeline flag
in `ds9`, and display both frames next to each other. Example
```bash
ds9 image-2113737-10.fits pipeline_flag-2113737-10.fits
```
Choose `zoom fit` for both frames, click `scale zscale` for the image, and `color aips0` for the flag, to display something like this:

<<<<<<< HEAD
<img width="250" src="img/diag_mask.png">
=======
<img width="250" src="./images/diag_mask.png">
>>>>>>> a12bba17

By eye the correspondence between the different flag types and the image can be
seen. Note that the two frames might not match perfectly, since (a) WCS
information is not available in the flag file FITS headers; (b) the image can
have a zero-padded pixel border, which is not accounted for by `ds9`.

## Detect objects on tiles and process stars on single exposures

The call
```bash
job_sp TILE_ID -j 8
```
performs a number of steps. First, objects on the tiles are deteced with the `sextractor` runner.
Next, the following tasks are run on the single-exposure single-CCD images:
- Objects are deteced with `sextractor`.
- Star candidates are selected via `setools`.
- The PSF model is created, either with `psfex` for PSFex, or
  with `mccd_preprocessing` and `mccd_fit_val` for MCCD.
- The PSF model is interpolated to star positions for validation. For the PSFEx model, this is done
  via a call to `psfex_interp`. For MCCD, the modules `merge_starcat`, `mccd_plots`, and
  `mccd_interp` are called.

The output directory for both the `mccd` and `psfex` options is `run_sp_tile_Sx_exp_SxSePsf`.
This stores the output of SExtractor on the tiles (`tile_Sx`), on the exposures (`exp_Sx`),
`setools` (`Se`), and the Psf model (`Psf`).  

The following plots show an example of a single CCD, in the center of the focal plane.

| Size-magnitude plot | Star magnitude histogram | Stars in CCD (mag) | Stars in CCD (size) |
| --- | --- | --- | --- |
<<<<<<< HEAD
| <img width="250" src="img/size_mag-2113737-10.png" title="Size-magnitude plot with star selection"> | <img width="250" src="img/hist_mag_stars-2113737-10.png" title="Magnitude histogram of selected stars"> | <img width="250" src="img/mag_star_field-2113737-10.png" title="Magnitude distribution in CCD"> | <img width="250" src="img/fwhm_field-2113737-10.png" title="Size distribution in CCD"> |
=======
| <img width="250" src="./images/size_mag-2113737-10.png" title="Size-magnitude plot with star selection"> | <img width="250" src="./images/hist_mag_stars-2113737-10.png" title="Magnitude histogram of selected stars"> | <img width="250" src="./images/mag_star_field-2113737-10.png" title="Magnitude distribution in CCD"> | <img width="250" src="./images/fwhm_field-2113737-10.png" title="Size distribution in CCD"> |
>>>>>>> a12bba17
| The stellar locus is well-defined | Magnitude distribution looks reasonable | Stars are relatively homogeneously distributed over the CCD | The uniform and small seeing of CFHT is evident |

To contrast the last plot, here is the case of the CCD in the lower right corner, which shows a known (but yet unexplained) lack of stars
in the lower parts:

<<<<<<< HEAD
<img width="250" src="img/fwhm_field-2113737-35.png" title="Size distribution in CCD">
=======
<img width="250" src="./images/fwhm_field-2113737-35.png" title="Size distribution in CCD">
>>>>>>> a12bba17

The statistics output file for the center CCD #10:
```bash
cat star_stat-2113737-10.txt
# Statistics
Nb objects full cat = 1267
Nb stars = 160
stars/deg^2 = 6345.70450519073
Mean star fwhm selected (arcsec) = 0.7441293125152588
Standard deviation fwhm star selected (arcsec) = 0.014217643037438393
Mode fwhm used (arcsec) = 0.7345179691314697
Min fwhm cut (arcesec) = 0.7159179691314698
Max fwhm cut (arcsec) = 0.7531179691314697
```

### Global star sample statistics

The statistics on stars from all CCD can be combined to create histograms, with the non-pipeline script `stats_global.py`.
Run
```bash
stats_global -o stats -v -c $SP_CONFIG/config_stats.ini
```
to create histograms (as `.txt` tables and `.png` plots) in the directory `stats`. Here are some example plots :

| Non-masked objects per CCD | Stars per CCD | FWHM mode |
| --- | --- | --- |
<<<<<<< HEAD
| <img width="250" src="img/1_nb_nonmasked.png" title="Number of non-masked objects per CCD"> | <img width="250" src="img/2_nb_stars.png" title="Number stars per CCD"> | <img width="250" src="img/5_mode_fhwm_star.png" title="FWHM mode"> |
=======
| <img width="250" src="./images/1_nb_nonmasked.png" title="Number of non-masked objects per CCD"> | <img width="250" src="./images/2_nb_stars.png" title="Number stars per CCD"> | <img width="250" src="./images/5_mode_fhwm_star.png" title="FWHM mode"> |
>>>>>>> a12bba17
| No CCD with a very large masked area | No CCD with insufficient stars | Rather broad seeing distribution |

Note that `stats_global` read all `SETool` output stats files found in a given input directory tree. It can thus produce histogram combining
several runs.


## Galaxy selection

The focus of the next step,
```bash
job_sp TILE_ID -j 16
```
is the selection of galaxies as extended objects compared to the PSF.
First, the PSF model is interpolated to galaxy positions, according to the PSF model
with `psfex_interp` or `mccd_interp`. Next, postage stamps around galaxies
of the weights maps are created via `vignetmaker`. Then, the spread model
is computed by the `spread_model` module. Finally, postage stamps
around galaxies of single-exposure data is extracted with another call
to `vignetmaker`.

The output directory is
- `run_sp_MiViSmVi` if the PSF model is `mccd`;
- `run_sp_tile_PsViSmVi` for the `PSFEx` PSF model.

This corresponds to the MCCD/PSFex interpolation (`Mi`/`Pi`), `vignetmaker` (`Vi`), `spread_model` (`Sm`), and the
second call to `vignetmaker` (`Vi`).


## Shape measurement

The call
```bash
job_sp TILE_ID -j 32
```
computes galaxy shapes using the multi-epoch model-fitting method `ngmix`. At the same time,
shapes of artifically sheared galaxies are obtained for metacalibration.

Shape measurement is performed in parallel for each tile, the number of processes can be specified
by the user with the option `--nsh_jobs NJOB`. This creates `NJOB` output directories `run_sp_tile_ngmix_Ng<X>u`.
with `X` = 1 ... `NJOB` containing the result of `ngmix`.


## Paste catalogues

The last real processing step is
```bash
job_sp TILE_ID -j 64
```
This task first merges the `NJOB` parallel `ngmix` output files from the previous step into
one output file. Then, previously obtained information are pasted into a _final_ shape catalogue via `make_cat`.
Included are galaxy detection and basic measurement parameters, the PSF model at
galaxy positions, the spread-model classification, and the shape measurement.

<<<<<<< HEAD
Two output directories are created.
=======
Two output directories are created. 
>>>>>>> a12bba17
The first one is `run_sp_Ms` for the `merge_sep` run.
The second is `run_sp_Mc` for the `make_cat` task; the name is the same for both the `MCCD` and `PSFEx` PSF model.


## Upload results

Optionally, after the pipeline is finished, results can be uploaded to VOspace via
```bash
job_sp TILE_ID -j 128
```
<|MERGE_RESOLUTION|>--- conflicted
+++ resolved
@@ -209,11 +209,7 @@
 ```
 Choose `zoom fit` for both frames, click `scale zscale` for the image, and `color aips0` for the flag, to display something like this:
 
-<<<<<<< HEAD
 <img width="250" src="img/diag_mask.png">
-=======
-<img width="250" src="./images/diag_mask.png">
->>>>>>> a12bba17
 
 By eye the correspondence between the different flag types and the image can be
 seen. Note that the two frames might not match perfectly, since (a) WCS
@@ -244,21 +240,13 @@
 
 | Size-magnitude plot | Star magnitude histogram | Stars in CCD (mag) | Stars in CCD (size) |
 | --- | --- | --- | --- |
-<<<<<<< HEAD
 | <img width="250" src="img/size_mag-2113737-10.png" title="Size-magnitude plot with star selection"> | <img width="250" src="img/hist_mag_stars-2113737-10.png" title="Magnitude histogram of selected stars"> | <img width="250" src="img/mag_star_field-2113737-10.png" title="Magnitude distribution in CCD"> | <img width="250" src="img/fwhm_field-2113737-10.png" title="Size distribution in CCD"> |
-=======
-| <img width="250" src="./images/size_mag-2113737-10.png" title="Size-magnitude plot with star selection"> | <img width="250" src="./images/hist_mag_stars-2113737-10.png" title="Magnitude histogram of selected stars"> | <img width="250" src="./images/mag_star_field-2113737-10.png" title="Magnitude distribution in CCD"> | <img width="250" src="./images/fwhm_field-2113737-10.png" title="Size distribution in CCD"> |
->>>>>>> a12bba17
 | The stellar locus is well-defined | Magnitude distribution looks reasonable | Stars are relatively homogeneously distributed over the CCD | The uniform and small seeing of CFHT is evident |
 
 To contrast the last plot, here is the case of the CCD in the lower right corner, which shows a known (but yet unexplained) lack of stars
 in the lower parts:
 
-<<<<<<< HEAD
 <img width="250" src="img/fwhm_field-2113737-35.png" title="Size distribution in CCD">
-=======
-<img width="250" src="./images/fwhm_field-2113737-35.png" title="Size distribution in CCD">
->>>>>>> a12bba17
 
 The statistics output file for the center CCD #10:
 ```bash
@@ -285,11 +273,7 @@
 
 | Non-masked objects per CCD | Stars per CCD | FWHM mode |
 | --- | --- | --- |
-<<<<<<< HEAD
 | <img width="250" src="img/1_nb_nonmasked.png" title="Number of non-masked objects per CCD"> | <img width="250" src="img/2_nb_stars.png" title="Number stars per CCD"> | <img width="250" src="img/5_mode_fhwm_star.png" title="FWHM mode"> |
-=======
-| <img width="250" src="./images/1_nb_nonmasked.png" title="Number of non-masked objects per CCD"> | <img width="250" src="./images/2_nb_stars.png" title="Number stars per CCD"> | <img width="250" src="./images/5_mode_fhwm_star.png" title="FWHM mode"> |
->>>>>>> a12bba17
 | No CCD with a very large masked area | No CCD with insufficient stars | Rather broad seeing distribution |
 
 Note that `stats_global` read all `SETool` output stats files found in a given input directory tree. It can thus produce histogram combining
@@ -343,11 +327,7 @@
 Included are galaxy detection and basic measurement parameters, the PSF model at
 galaxy positions, the spread-model classification, and the shape measurement.
 
-<<<<<<< HEAD
 Two output directories are created.
-=======
-Two output directories are created. 
->>>>>>> a12bba17
 The first one is `run_sp_Ms` for the `merge_sep` run.
 The second is `run_sp_Mc` for the `make_cat` task; the name is the same for both the `MCCD` and `PSFEx` PSF model.
 
